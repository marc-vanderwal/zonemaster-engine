--- conflicted
+++ resolved
@@ -11,10 +11,5 @@
 before_install:
     - eval $(curl https://travis-perl.github.io/init) --auto
     - local-lib
-<<<<<<< HEAD
-    - git clone --depth=1 --branch=develop https://github.com/zonemaster/zonemaster-ldns.git
-    - cpan-install --deps Devel::CheckLib Module::Install Module::Install::XSUtil ./zonemaster-ldns
-=======
     - git clone --depth=1 --branch=$TRAVIS_BRANCH https://github.com/zonemaster/zonemaster-ldns.git
-    - cpan-install --deps Devel::CheckLib ./zonemaster-ldns
->>>>>>> bee35c72
+    - cpan-install --deps Devel::CheckLib Module::Install Module::Install::XSUtil ./zonemaster-ldns