msgid ""
msgstr ""
"Language: fr\n"
"Content-Type: text/plain; charset=utf-8\n"
"Content-Transfer-Encoding: 8bit\n"
"Project-Id-Version: 0.0.8\n"
"PO-Revision-Date: 2015-02-09 18:14+0200\n"
"Last-Translator: vincent.levigneron@afnic.fr\n"
"Language-Team: Zonemaster Team\n"
"MIME-Version: 1.0\n"

#: ADDRESS:NAMESERVERS_IP_WITH_REVERSE
msgid  "Reverse DNS entry exist for all Nameserver IP addresses."
msgstr "Les différentes adresses IP des serveurs de noms ont toutes un enregistrement \"PTR\" (reverse) associé dans le DNS."

#: ADDRESS:NAMESERVER_IP_PRIVATE_NETWORK
msgid  "Nameserver {ns} has an IP address ({address}) with prefix {prefix} referenced in {reference} as a '{name}'."
msgstr "Le serveur de noms {ns} a une adresse IP ({address}) dont le préfixe est référéncé dans le {reference} sous le libellé '{name}'."

#: ADDRESS:NAMESERVER_IP_PTR_MATCH
msgid  "All reverse DNS entry matches name server name."
msgstr "Tous les enregistrements PTR correspondent aux serveurs de noms."

#: ADDRESS:NAMESERVER_IP_PTR_MISMATCH
msgid  "Nameserver {ns} has an IP address ({address}) with mismatched PTR result ({names})."
msgstr "Le serveur de noms {ns} a une adresse IP ({address}) qui ne correspond pas aux enregistrements \"PTR\" retournés ({names}) pour celle-ci."

#: ADDRESS:NAMESERVER_IP_WITHOUT_REVERSE
msgid  "Nameserver {ns} has an IP address ({address}) without PTR configured."
msgstr "Le serveur de noms {ns} a une adresse IP ({address}) sans enregistrement \"PTR\" correspondant."

#: ADDRESS:NO_IP_PRIVATE_NETWORK
msgid  "All Nameserver addresses are in the routable public addressing space."
msgstr "Toutes les adresses IP des serveurs de noms sont dans l'espace d'adresses publiques routables."

#: ADDRESS:NO_RESPONSE_PTR_QUERY
msgid  "No response from nameserver(s) on PTR query ({reverse})."
msgstr "Aucune réponse des serveurs de noms sur une requête de type \"PTR\" ({reverse})."

#: BASIC:A_QUERY_NO_RESPONSES
msgid  "Nameservers did not respond to A query."
msgstr "Aucune réponse des serveurs de noms sur une requête de type \"A\"."

#: BASIC:DOMAIN_NAME_LABEL_TOO_LONG
msgid  "Domain name ({dname}) has a label ({dlabel}) too long ({dlength}/{max})."
msgstr "Le nom de domaine ({dname}) a un label ({dlabel}) trop long ({dlength}/{max})."

#: BASIC:DOMAIN_NAME_TOO_LONG
msgid  "Domain name is too long ({fqdnlength}/{max})."
msgstr "Le nom de domaine est trop long ({fqdnlength}/{max})."

#: BASIC:DOMAIN_NAME_ZERO_LENGTH_LABEL
msgid  "Domain name ({dname}) has a zero length label."
msgstr "Le nom de domaine ({dname}) a un label de taille zéro."

#: BASIC:HAS_A_RECORDS
msgid  "Nameserver {ns} returned A record(s) for {dname}."
msgstr "Le serveur de noms {ns} renvoie un enregistrement de type \"A\" en réponse à une requête pour {dname}."

#: BASIC:HAS_GLUE
msgid  "Nameserver for zone {pname} listed these nameservers as glue: {nsnlist}."
msgstr "Le serveur de noms pour la zone {pname} renvoie la liste de serveurs de noms suivants: {nsnlist}."

#: BASIC:HAS_NAMESERVERS
msgid  "Nameserver {ns} listed these servers as glue: {nsnlist}."
msgstr "Une requête NS sur le serveur de noms {ns} renvoie la liste de serveurs de noms suivants: {nsnlist}."

#: BASIC:HAS_NAMESERVER_NO_WWW_A_TEST
msgid  "Functional nameserver found. \"A\" query for www.{zname} test aborted."
msgstr "Un serveur de noms fonctionnel a été trouvé. Inutile de réaliser une requête de type \"A\" sur www.{zname}."

#: BASIC:IPV4_DISABLED
msgid  "IPv4 is disabled, not sending \"{rrtype}\" query to {ns}."
msgstr "IPv4 a été désactivé, la requête de type \"{rrtype}\" sur le serveur {ns} est annulée."

#: BASIC:IPV4_ENABLED
msgid  "IPv4 is enabled, can send \"{rrtype}\" query to {ns}."
msgstr "IPv4 est activé, il est possible de réaliser une requête de type \"{rrtype}\" sur le serveur {ns}."

#: BASIC:IPV6_DISABLED
msgid  "IPv6 is disabled, not sending \"{rrtype}\" query to {ns}."
msgstr "IPv6 a été désactivé, la requête de type \"{rrtype}\" sur le serveur {ns} est annulée."

#: BASIC:IPV6_ENABLED
msgid  "IPv6 is enabled, can send \"{rrtype}\" query to {ns}."
msgstr "IPv6 est activé, il est possible de réaliser une requête de type \"{rrtype}\" sur le serveur {ns}."

#: BASIC:NO_A_RECORDS
msgid  "Nameserver {ns} did not return A record(s) for {dname}."
msgstr "Le serveur de noms {ns} ne renvoie pas d'enregistrement de type \"A\" en réponse à une requête pour {dname}."

#: BASIC:NO_DOMAIN
msgid  "Nameserver for zone {pname} responded with NXDOMAIN to query for glue."
msgstr "Le serveur de noms pour la zone {pname} retourne un code NXDOMAIN à une requête de type \"NS\" pour la zone testée."

#: BASIC:NO_GLUE
msgid  "Nameservers for \"{pname}\" provided no NS records for tested zone. RCODE given was {rcode}."
msgstr "Les serveurs de noms pour la zone \"{pname}\" ne renvoient pas d'enregistrements de type \"NS\" pour la zone testée. Le code {rcode} a été retourné."

#: BASIC:NO_GLUE_PREVENTS_NAMESERVER_TESTS
msgid  "No NS records for tested zone from parent. NS tests aborted."
msgstr "Aucun enregistrement de type \"NS\" renvoyé par la zone parente pour la zone testée. Les tests complémentaires sur ces serveurs sont annulés."

#: BASIC:NO_PARENT
msgid  "No parent domain could be found for the tested domain."
msgstr "Aucune zone parente n'a pu être trouvée pour le nom de domaine testé."

#: BASIC:NO_PARENT_RESPONSE
msgid  "No response from nameserver for zone {pname} when trying to fetch glue."
msgstr "Aucune réponse obtenue des serveurs de noms de la zone {pname} en essayant de récupérer la liste des serveurs de noms de la zone testée."

#: BASIC:NS_FAILED
msgid  "Nameserver {ns} did not return NS records. RCODE was {rcode}."
msgstr "Le serveur de noms {ns} ne renvoie pas d'enregistrements de type \"NS\" pour la zone testée. Le code {rcode} a été retourné."

#: BASIC:NS_NO_RESPONSE
msgid  "Nameserver {ns} did not respond to NS query."
msgstr "Le serveur de noms {ns} ne répond pas à une requête de type \"NS\"."

#: BASIC:PARENT_REPLIES
msgid  "Nameserver for zone {pname} replies when trying to fetch glue."
msgstr "Les serveurs de noms de la zone {pname} répondent lorsque l'on essaye de récupérer la liste des serveurs de noms de la zone testée."

#: CONNECTIVITY:NAMESERVERS_IPV4_NO_AS
msgid  "No IPv4 nameserver address is in an AS."
msgstr "Aucune adresse IPv4 des serveurs de noms ne se trouve dans un AS."

#: CONNECTIVITY:NAMESERVERS_IPV4_WITH_MULTIPLE_AS
msgid  "Authoritative IPv4 nameservers are in more than one AS."
msgstr "Les adresses IPv4 des serveurs faisant autorité se trouvent dans plusieurs AS."

#: CONNECTIVITY:NAMESERVERS_IPV4_WITH_UNIQ_AS
msgid  "All nameservers IPv4 addresses are in the same AS ({asn})."
msgstr "Toutes les adresses IPv4 des serveurs de noms se trouvent dans le même AS ({asn})."

#: CONNECTIVITY:NAMESERVERS_IPV6_NO_AS
msgid  "No IPv6 nameserver address is in an AS."
msgstr "Aucune adresse IPv6 des serveurs de noms ne se trouve dans un AS."

#: CONNECTIVITY:NAMESERVERS_IPV6_WITH_MULTIPLE_AS
msgid  "Authoritative IPv6 nameservers are in more than one AS."
msgstr "Les adresses IPv6 des serveurs faisant autorité se trouvent dans plusieurs AS."

#: CONNECTIVITY:NAMESERVERS_IPV6_WITH_UNIQ_AS
msgid  "All nameservers IPv6 addresses are in the same AS ({asn})."
msgstr "Toutes les adresses IPv6 des serveurs de noms se trouvent dans le même AS ({asn})."

#: CONNECTIVITY:NAMESERVERS_NO_AS
msgid  "No nameserver address is in an AS."
msgstr "Aucune adresse IP des serveurs de noms ne se trouve dans un AS."

#: CONNECTIVITY:NAMESERVERS_WITH_MULTIPLE_AS
msgid  "Domain's authoritative nameservers do not belong to the same AS."
msgstr "Les serveurs de noms pour le nom de domaine ne se trouvent pas tous dans le même AS."

#: CONNECTIVITY:NAMESERVERS_WITH_UNIQ_AS
msgid  "All nameservers are in the same AS ({asn})."
msgstr "Tous les serveurs de noms pour le nom de domaine se trouvent dans le même AS ({asn})."

#: CONNECTIVITY:NAMESERVER_HAS_TCP_53
msgid  "Nameserver {ns}/{address} accessible over TCP on port 53."
msgstr "Le serveur de noms {ns}/{address} est accessible via TCP sur le port 53."

#: CONNECTIVITY:NAMESERVER_HAS_UDP_53
msgid  "Nameserver {ns}/{address} accessible over UDP on port 53."
msgstr "Le serveur de noms {ns}/{address} est accessible via UDP sur le port 53."

#: CONNECTIVITY:NAMESERVER_NO_TCP_53
msgid  "Nameserver {ns}/{address} not accessible over TCP on port 53."
msgstr "Le serveur de noms {ns}/{address} n'est pas accessible via TCP sur le port 53."

#: CONNECTIVITY:NAMESERVER_NO_UDP_53
msgid  "Nameserver {ns}/{address} not accessible over UDP on port 53."
msgstr "Le serveur de noms {ns}/{address} n'est pas accessible via UDP sur le port 53."

#: CONNECTIVITY:IPV4_ASN
msgid  "Name servers have IPv4 addresses in the following ASs: {asn}."
msgstr "Les serveurs de noms ont des adresses IPv4 dans les AS suivants: {asn}."

#: CONNECTIVITY:IPV6_ASN
msgid  "Name servers have IPv6 addresses in the following ASs: {asn}."
msgstr "Les serveurs de noms ont des adresses IPv6 dans les AS suivants: {asn}."

#: CONSISTENCY:IPV4_DISABLED
#: CONSISTENCY:IPV6_DISABLED
#: CONSISTENCY:MULTIPLE_NS_SET
msgid  "Saw {count} NS set."
msgstr "Plusieurs ensembles de serveurs de noms ({count}) ont été trouvés dans les différents SOA."

#: CONSISTENCY:MULTIPLE_SOA_RNAMES
msgid  "Saw {count} SOA rname."
msgstr "Plusieurs adresses mail ({count}) ont été trouvées dans les différents SOA."

#: CONSISTENCY:MULTIPLE_SOA_SERIALS
msgid  "Saw {count} SOA serial numbers."
msgstr "Plusieurs numéros de série ({count}) ont été trouvés dans les différents SOA."

#: CONSISTENCY:MULTIPLE_SOA_TIME_PARAMETER_SET
msgid  "Saw {count} SOA time parameter set."
msgstr "Plusieurs ensembles de paramètres temporels ({count}) ont été trouvés dans les différents SOA."

#: CONSISTENCY:NO_RESPONSE
msgid  "Nameserver {ns}/{address} did not respond."
msgstr "Le serveur de noms {ns}/{address} n'a pas répondu."

#: CONSISTENCY:NO_RESPONSE_NS_QUERY
msgid  "No response from nameserver {ns}/{address} on NS queries."
msgstr "Le serveur de noms {ns}/{address} n'a pas répondu aux requêtes de type \"NS\"."

#: CONSISTENCY:NO_RESPONSE_SOA_QUERY
msgid  "No response from nameserver {ns}/{address} on SOA queries."
msgstr "Le serveur de noms {ns}/{address} n'a pas répondu aux requêtes de type \"SOA\"."

#: CONSISTENCY:NS_SET
msgid  "Saw NS set ({nsset}) on following nameserver set : {servers}."
msgstr "L'ensemble de serveurs de noms ({nsset}) est défini sur les serveurs suivants : {servers}."

#: CONSISTENCY:ONE_NS_SET
msgid  "A unique NS set was seen ({nsset})."
msgstr "Un unique ensemble de serveurs de noms est configuré sur les serveurs de la zone testée ({nsset})."

#: CONSISTENCY:ONE_SOA_RNAME
msgid  "A single SOA rname value was seen ({rname})"
msgstr "Une unique adresse mail a été trouvée dans les enregistrements de type \"SOA\" de la zone testée ({rname})."

#: CONSISTENCY:ONE_SOA_SERIAL
msgid  "A single SOA serial number was seen ({serial})."
msgstr "Un unique numéro de série a été trouvé dans les enregistrements de type \"SOA\" de la zone testée ({serial})."

#: CONSISTENCY:ONE_SOA_TIME_PARAMETER_SET
msgid  "A single SOA time parameter set was seen (REFRESH={refresh},RETRY={retry},EXPIRE={expire},MINIMUM={minimum})."
msgstr "Un unique ensemble de paramètres temporels a été trouvé (REFRESH={refresh},RETRY={retry},EXPIRE={expire},MINIMUM={minimum})."

#: CONSISTENCY:SOA_RNAME
msgid  "Saw SOA rname {rname} on following nameserver set : {servers}."
msgstr "L'adresse mail {rname} a été récupérée sur les serveurs suivants : {servers}."

#: CONSISTENCY:SOA_SERIAL
msgid  "Saw SOA serial number {serial} on following nameserver set : {servers}."
msgstr "Le numéro de série {serial} a été récupérée sur les serveurs suivants : {servers}."

#: CONSISTENCY:SOA_SERIAL_VARIATION
msgid  "Difference between the smaller serial ({serial_min}) and the bigger one ({serial_max}) is greater than the maximum allowed ({max_variation})."
msgstr "La différence entre le plus petit numéro de série de la zone récupéré ({serial_min}) et le plus grand ({serial_max}) est supérieure au maximum autorisé ({max_variation})."

#: CONSISTENCY:SOA_TIME_PARAMETER_SET
msgid  "Saw SOA time parameter set (REFRESH={refresh},RETRY={retry},EXPIRE={expire},MINIMUM={minimum}) on following nameserver set : {servers}."
msgstr "L'ensemble de paramètres temporels (REFRESH={refresh},RETRY={retry},EXPIRE={expire},MINIMUM={minimum}) a été récupérée sur les serveurs suivants : {servers}."

#: DELEGATION:ARE_AUTHORITATIVE
msgid  "All the nameservers are authoritative."
msgstr "Tous les serveurs de noms font autorité."

#: DELEGATION:DISTINCT_IP_ADDRESS
msgid  "All the IP addresses used by the nameservers are unique"
msgstr "Toutes les adresses IP utilisées par les serveurs de noms sont uniques."

#: DELEGATION:ENOUGH_NS
msgid  "Child lists enough nameservers ({ns}). Lower limit set to {minimum}."
msgstr "Les serveurs de noms de la zone retournent suffisamment de serveurs faisant autorité ({ns}). La limite inférieure étant fixée à {minimum}."

#: DELEGATION:ENOUGH_NS_GLUE
msgid  "Parent lists enough nameservers ({glue}). Lower limit set to {minimum}."
msgstr "Les serveurs de noms de la zone parente retournent suffisamment de serveurs faisant autorité ({glue}). La limite inférieure étant fixée à {minimum}."

#: DELEGATION:ENOUGH_NS_TOTAL
msgid  "Parent and child list enough nameservers ({ns}). Lower limit set to {minimum}."
msgstr "Les serveurs de noms de la zone parente et les serveurs de noms de la zone retournent suffisamment de serveurs faisant autorité ({{ns}). La limite inférieure étant fixée à {minimum}."

#: DELEGATION:EXTRA_NAME_CHILD
msgid  "Child has nameserver(s) not listed at parent ({extra})."
msgstr "Les serveurs de noms de la zone retournent des serveurs faisant autorité ({extra}) qui ne le sont pas par les serveurs de noms de la zone parente."

#: DELEGATION:EXTRA_NAME_PARENT
msgid  "Parent has nameserver(s) not listed at the child ({extra})."
msgstr "Les serveurs de noms de la zone parente retournent des serveurs faisant autorité ({extra}) qui ne le sont pas par les serveurs de noms de la zone."

#: DELEGATION:IS_NOT_AUTHORITATIVE
msgid  "Nameserver {ns} response is not authoritative on {proto} port 53."
msgstr "La réponse du serveur de noms {ns} reçue sur le port 53/{proto} ne fait pas autorité."

#: DELEGATION:NAMES_MATCH
msgid  "All of the nameserver names are listed both at parent and child."
msgstr "Tous les serveurs de noms de la zone font partie de la liste des serveurs de noms retournés par les serveurs de noms de la zone parente ainsi que par les serveurs de noms de la zone elle-même."

#: DELEGATION:NOT_ENOUGH_NS
msgid  "Child does not list enough nameservers ({ns}). Lower limit set to {minimum}."
msgstr "Les serveurs de noms de la zone ne retournent pas assez de serveurs faisant autorité ({ns}). La limite inférieure étant fixée à {minimum}."


#: DELEGATION:NOT_ENOUGH_NS_GLUE
msgid  "Parent does not list enough nameservers ({glue}). Lower limit set to {minimum}."
msgstr "Les serveurs de noms de la zone parente ne retournent pas assez de serveurs faisant autorité ({glue}). La limite inférieure étant fixée à {minimum}."

#: DELEGATION:NOT_ENOUGH_NS_TOTAL
msgid  "Parent and child do not list enough nameservers ({ns}). Lower limit set to {minimum}."
msgstr "Les serveurs de noms de la zone parente et les serveurs de noms de la zone ne retournent pas suffisamment de serveurs faisant autorité ({{ns}). La limite inférieure étant fixée à {minimum}."

#: DELEGATION:NS_RR_IS_CNAME
msgid  "Nameserver {ns} {address_type} RR point to CNAME."
msgstr "L'enregistrement de type \"{address_type}\" retourné par le serveur de noms {ns} est un alias (CNAME)."

#: DELEGATION:NS_RR_NO_CNAME
msgid  "No nameserver point to CNAME alias."
msgstr "Aucun serveur de noms ne pointe sur un alias (CNAME)."

#: DELEGATION:REFERRAL_SIZE_LARGE
msgid  "The smallest possible legal referral packet is larger than 512 octets (it is {size})."
msgstr "La plus petite taille d'un paquet légal contenant une référence (referral) est supérieur à 512 octets (elle est de {size})."

#: DELEGATION:REFERRAL_SIZE_OK
msgid  "The smallest possible legal referral packet is smaller than 513 octets (it is {size})."
msgstr "La plus petite taille d'un paquet légal contenant une référence (referral) est inférieure à 513 octets (elle est de {size})."

#: DELEGATION:SAME_IP_ADDRESS
msgid  "IP {address} refers to multiple nameservers ({nss})."
msgstr "L'adresse IP {address} fait référence à plusieurs serveurs de noms ({nss})."

#: DELEGATION:SOA_EXISTS
msgid  "All the nameservers have SOA record."
msgstr "Tous les serveurs de noms retournent un enregistrement de type \"SOA\"."

#: DELEGATION:SOA_NOT_EXISTS
msgid  "A SOA query NOERROR response from {ns} was received empty."
msgstr "Une réponse à une requête pour un enregistrement de type \"SOA\" sur le serveur de noms {ns} a été reçue vide alors que le code retour est \"NOERROR\"."

#: DELEGATION:TOTAL_NAME_MISMATCH
msgid  "None of the nameservers listed at the parent are listed at the child."
msgstr "La liste des serveurs de noms retournée par les serveurs de noms de la zone parente et par ceux de la zone est complètement différente."

#: DNSSEC:ADDITIONAL_DNSKEY_SKIPPED
msgid  "No DNSKEYs found. Additional tests skipped."
msgstr "Pas d'enregistrement de type \"DNSKEY\" trouvé. Les tests additionnels sont abandonnés."

#: DNSSEC:ALGORITHM_DEPRECATED
msgid  "The DNSKEY with tag {keytag} uses deprecated algorithm number {algorithm}/({description})."
msgstr "La clé (DNSKEY) avec le tag {keytag} utilise un numéro d'algorithme obsolète {algorithm}/({description})."

#: DNSSEC:ALGORITHM_OK
msgid  "The DNSKEY with tag {keytag} uses algorithm number {algorithm}/({description}), which is OK."
msgstr "La clé (DNSKEY) avec le tag {keytag} utilise un numéro d'algorithme correct {algorithm}/({description})."

#: DNSSEC:ALGORITHM_PRIVATE
msgid  "The DNSKEY with tag {keytag} uses private algorithm number {algorithm}/({description})."
msgstr "La clé (DNSKEY) avec le tag {keytag} utilise un numéro d'algorithme privé {algorithm}/({description})."

#: DNSSEC:ALGORITHM_RESERVED
msgid  "The DNSKEY with tag {keytag} uses reserved algorithm number {algorithm}/({description})."
msgstr "La clé (DNSKEY) avec le tag {keytag} utilise un numéro d'algorithme réservé {algorithm}/({description})."

#: DNSSEC:ALGORITHM_UNASSIGNED
msgid  "The DNSKEY with tag {keytag} uses unassigned algorithm number {algorithm}/({description})."
msgstr "La clé (DNSKEY) avec le tag {keytag} utilise un numéro d'algorithme non assigné {algorithm}/({description})."

#: DNSSEC:ALGORITHM_UNKNOWN
msgid  "The DNSKEY with tag {keytag} uses unknown algorithm number {algorithm}."
msgstr "La clé (DNSKEY) avec le tag {keytag} utilise un numéro d'algorithme inconnu."

#: DNSSEC:COMMON_KEYTAGS
msgid  "There are both DS and DNSKEY records with key tags {keytags}."
msgstr "Il y a des enregistrements de type \"DS\" et \"DNSKEY\" partageant les mêmes tag de clé {keytags}."

#: DNSSEC:DNSKEY_AND_DS
msgid  "{parent} sent a DS record, and {child} a DNSKEY record."
msgstr "La zone parente retourne un enregistrement de type \"DS\" et les serveurs de noms de la zone, un enregistrement de type \"DNSKEY\"."

#: DNSSEC:DNSKEY_BUT_NOT_DS
msgid  "{child} sent a DNSKEY record, but {parent} did not send a DS record."
msgstr "Les serveurs de noms de la zone retournent un enregistrement de type \"DNSKEY\", mais aucun enregistrement de type \"DS\" n'a été trouvé dans la zone parente."

#: DNSSEC:DNSKEY_NOT_SIGNED
msgid  "The apex DNSKEY RRset was not correctly signed."
msgstr "L'ensemble des clés de l'apex (DNSKEY RRset) n'est pas signé correctement."

#: DNSSEC:DNSKEY_SIGNATURE_NOT_OK
msgid  "Signature for DNSKEY with tag {signature} failed to verify with error '{error}'."
msgstr "La vérification de la signature de la clé avec le tag {signature} a échoué en retournant l'erreur '{error}'."

#: DNSSEC:DNSKEY_SIGNATURE_OK
msgid  "A signature for DNSKEY with tag {signature} was correctly signed."
msgstr "La signature de la clé avec le tag {signature} est correcte."

#: DNSSEC:DNSKEY_SIGNED
msgid  "The apex DNSKEY RRset was correcly signed."
msgstr "L'ensemble des clés de l'apex (DNSKEY RRset) est signé correctement."

#: DNSSEC:DS_BUT_NOT_DNSKEY
msgid  "{parent} sent a DS record, but {child} did not send a DNSKEY record."
msgstr "La zone parente retourne un enregistrement de type \"DS\" mais les serveurs de noms de la zone ne retournent pas d'enregistrement de type \"DNSKEY\"."

#: DNSSEC:DS_DIGTYPE_NOT_OK
msgid  "DS record with keytag {keytag} uses forbidden digest type {digtype}."
msgstr "L'enregistrement de type \"DS\" avec le tag de clé {keytag} utilise un type de condensat (digest) interdit {digtype}."

#: DNSSEC:DS_DIGTYPE_OK
msgid  "DS record with keytag {keytag} uses digest type {digtype}, which is OK."
msgstr "L'enregistrement de type \"DS\" avec le tag de clé {keytag} utilise un type de condensat (digest) correct."

#: DNSSEC:DS_DOES_NOT_MATCH_DNSKEY
msgid  "DS record with keytag {keytag} does not match the DNSKEY with the same tag."
msgstr "L'enregistrement de type \"DS\" avec le tag de clé {keytag} ne correspond à l'enregistrement de type \"DNSKEY\" ayant le même tag."

#: DNSSEC:DS_FOUND
msgid  "Found DS records with tags {keytags}."
msgstr "Des enregistrements de type \"DS\" ont été trouvés avec les tags suivants {keytags}."

#: DNSSEC:DS_MATCHES_DNSKEY
msgid  "DS record with keytag {keytag} matches the DNSKEY with the same tag."
msgstr "L'enregistrement de type \"DS\" avec le tag de clé {keytag} correspond à l'enregistrement de type \"DNSKEY\" ayant le même tag."

#: DNSSEC:DS_MATCH_FOUND
msgid  "At least one DS record with a matching DNSKEY record was found."
msgstr "Au moins un enregistrement de type \"DS\" avec un enregistrement de type \"DNSKEY\" correspondant a été trouvé."

#: DNSSEC:DS_MATCH_NOT_FOUND
msgid  "No DS record with a matching DNSKEY record was found."
msgstr "Aucun enregistrement de type \"DS\" avec un enregistrement de type \"DNSKEY\" correspondant n'a été trouvé."

#: DNSSEC:DURATION_LONG
msgid  "RRSIG with keytag {tag} and covering type(s) {types} has a duration of {duration} seconds, which is too long."
msgstr "La signature (RRSIG) avec la clé de tag {tag} et couvrant les enregistrements de type(s) \"{types}\" a une durée de {duration} secondes, ce qui est trop long."

#: DNSSEC:DURATION_OK
msgid  "RRSIG with keytag {tag} and covering type(s) {types} has a duration of {duration} seconds, which is just fine."
msgstr "La signature (RRSIG) avec la clé de tag {tag} et couvrant les enregistrements de type(s) \"{types}\" a une durée de {duration} secondes, ce qui est raisonnable."

#: DNSSEC:RRSIG_EXPIRATION
msgid  "RRSIG with keytag {tag} and covering type(s) {types} expires at : {date}."
msgstr "La signature (RRSIG) avec la clé de tag {tag} et couvrant les enregistrements de type(s) \"{types}\" expire à la date suivante : {date}."

#: DNSSEC:RRSIG_EXPIRED
msgid  "RRSIG with keytag {tag} and covering type(s) {types} has already expired (expiration is: {expiration})."
msgstr "La signature (RRSIG) avec la clé de tag {tag} et couvrant les enregistrements de type(s) \"{types}\" a expiré (date d'expiration: {expiration})."

#: DNSSEC:REMAINING_SHORT
msgid  "RRSIG with keytag {tag} and covering type(s) {types} has a remaining validity of {duration} seconds, which is too short."
msgstr "La signature (RRSIG) avec la clé de tag {tag} et couvrant les enregistrements de type(s) \"{types}\" a une durée de validitée restante de {duration} secondes, ce qui est trop court."

#: DNSSEC:REMAINING_LONG
msgid  "RRSIG with keytag {tag} and covering type(s) {types} has a remaining validity of {duration} seconds, which is too long."
msgstr "La signature (RRSIG) avec la clé de tag {tag} et couvrant les enregistrements de type(s) \"{types}\" a une durée de validitée restante de {duration} secondes, ce qui est trop long."

#: DNSSEC:EXTRA_PROCESSING_BROKEN
msgid  "Server at {server} sent {keys} DNSKEY records, and {sigs} RRSIG records."
msgstr "Le serveur de noms {server} retourne des clés (DNSKEY) {keys}, et les signatures (RRSIG) {sigs}."

#: DNSSEC:EXTRA_PROCESSING_OK
msgid  "Server at {server} sent {keys} DNSKEY records and {sigs} RRSIG records."
msgstr "Le serveur de noms {server} retourne des clés (DNSKEY) {keys} et les signatures (RRSIG) {sigs}."

#: DNSSEC:HAS_NSEC
msgid  "The zone has NSEC records."
msgstr "La zone a des enregistrements de type \"NSEC\"."

#: DNSSEC:HAS_NSEC3
msgid  "The zone has NSEC3 records."
msgstr "La zone a des enregistrements de type \"NSEC3\"."

#: DNSSEC:INVALID_NAME_RCODE
msgid  "When asked for the name {name}, which must not exist, the response had RCODE {rcode}."
msgstr "Lors d'une requête sur un nom de domaine qui ne devrait pas exister, on obtient une réponse avec le code retour (RCODE) {rcode}."

#: DNSSEC:ITERATIONS_OK
msgid  "The number of NSEC3 iterations is {count}, which is OK."
msgstr "Le nombre d'itérations pour \"NSEC3\" est de {count}, ce qui est correct."

#: DNSSEC:KEY_DETAILS
msgid  "Key with keytag {keytag} details : Size = {keysize}, Flags ({sep}, {rfc5011})."
msgstr "Quelques détails pour la clé (DNSKEY) avec le tag {keytag} : Size = {keysize}, Flags ({sep}, {rfc5011})."

#: DNSSEC:MANY_ITERATIONS
msgid  "The number of NSEC3 iterations is {count}, which is on the high side."
msgstr "Le nombre d'itérations pour \"NSEC3\" est de {count}, ce qui est élevé."

#: DNSSEC:NEITHER_DNSKEY_NOR_DS
msgid  "There are neither DS nor DNSKEY records for the zone."
msgstr "Il n'y a pas enregistrements de type \"DS\", ni de type \"DNSKEY\" pour la zone."

#: DNSSEC:NO_COMMON_KEYTAGS
msgid  "No DS record had a DNSKEY with a matching keytag."
msgstr "Aucun enregistrement de type \"DS\" n'a d'enregistrement de type \"DNSKEY\" correspondant (avec le même tag de clé)."

#: DNSSEC:NO_DNSKEY
msgid  "No DNSKEYs were returned."
msgstr "Aucun enregistrement de type \"DNSKEY\" n'a été retourné."

#: DNSSEC:NO_DS
msgid  "{from} returned no DS records for {zone}."
msgstr "Le serveur de noms {from} ne retourne aucun enregistrement de type \"DS\" pour la zone {zone}."

#: DNSSEC:NO_KEYS_OR_NO_SIGS
msgid  "Cannot test DNSKEY signatures, because we got {keys} DNSKEY records and {sigs} RRSIG records."
msgstr "Impossible de tester les signatures des clés (DNSKEY) car nous obtenons {keys} enregistrements de type \"DNSKEY\" et {sigs} enregistrements de type \"RRSIG\"."

#: DNSSEC:NO_KEYS_OR_NO_SIGS_OR_NO_SOA
msgid  "Cannot test SOA signatures, because we got {keys} DNSKEY records, {sigs} RRSIG records and {soas} SOA records."
msgstr "Impossible de tester les signatures des enregistrements de type \"SOA\" car nous obtenons {keys} enregistrements de type \"DNSKEY\", {sigs} enregistrements de type \"RRSIG\" et {soas} enregistrements de type \"SOA\"."

#: DNSSEC:NO_NSEC3PARAM
msgid  "{server} returned no NSEC3PARAM records."
msgstr "Le serveur de noms {server} ne retourne pas d'enregistrements de type \"NSEC3PARAM\"."

#: DNSSEC:NSEC3_SIG_VERIFY_ERROR
msgid  "Trying to verify NSEC3 RRset with RRSIG {sig} gave error '{error}'."
msgstr "Une erreur '{error}' a été obtenue en essayant de vérifier l'ensemble des enregistrements de type \"NSEC3\" avec la signature {sig}."

#: DNSSEC:NSEC3_COVERS
msgid  "NSEC3 record covers {name}."
msgstr "NSEC3 couvre le nom {name}."

#: DNSSEC:NSEC3_COVERS_NOT
msgid  "NSEC3 record does not cover {name}."
msgstr "NSEC3 ne couvre pas le nom {name}."

#: DNSSEC:NSEC3_NOT_SIGNED
msgid  "No signature correctly signed the NSEC3 RRset."
msgstr "Aucune signature correcte ne signe l'ensemble des enregistrements de type \"NSEC3\"."

#: DNSSEC:NSEC3_SIGNED
msgid  "At least one signature correctly signed the NSEC3 RRset."
msgstr "Au moins une signature correcte signe l'ensemble des enregistrements de type \"NSEC3\"."

#: DNSSEC:NSEC_COVERS
msgid  "NSEC covers {name}."
msgstr "NSEC couvre le nom {name}."

#: DNSSEC:NSEC_COVERS_NOT
msgid  "NSEC does not cover {name}."
msgstr "NSEC ne couvre pas le nom {name}."

#: DNSSEC:NSEC_NOT_SIGNED
msgid  "No signature correctly signed the NSEC RRset."
msgstr "Aucune signature correcte ne signe l'ensemble des enregistrements de type \"NSEC\"."

#: DNSSEC:NSEC_SIGNED
msgid  "At least one signature correctly signed the NSEC RRset."
msgstr "Au moins une signature (RRSIG) correcte signe l'ensemble des enregistrements de type \"NSEC\"."

#: DNSSEC:NSEC_SIG_VERIFY_ERROR
msgid  "Trying to verify NSEC RRset with RRSIG {sig} gave error '{error}'."
msgstr "Une erreur '{error}' a été obtenue en essayant de vérifier l'ensemble des enregistrements de type \"NSEC\" avec la signature {sig}."

#: DNSSEC:SOA_NOT_SIGNED
msgid  "No RRSIG correctly signed the SOA RRset."
msgstr "Aucune signature correcte ne signe l'ensemble des enregistrements de type \"SOA\"."

#: DNSSEC:SOA_SIGNATURE_NOT_OK
msgid  "Trying to verify SOA RRset with signature {signature} gave error '{error}'."
msgstr "Une erreur '{error}' a été obtenue en essayant de vérifier l'ensemble des enregistrements de type \"SOA\" avec la signature {sig}."

#: DNSSEC:SOA_SIGNATURE_OK
msgid  "RRSIG {signature} correctly signs SOA RRset."
msgstr "La signature (RRSIG) {signature} signe correctement l'enregistrement de type \"SOA\"."

#: DNSSEC:SOA_SIGNED
msgid  "At least one RRSIG correctly signs the SOA RRset."
msgstr "Au moins une signature (RRSIG) correcte signe correctement l'enregistrement de type \"SOA\"."

#: DNSSEC:TOO_MANY_ITERATIONS
msgid  "The number of NSEC3 iterations is {count}, which is too high for key length {keylength}."
msgstr "Le nombre d'itérations pour \"NSEC3\" est de {count}, ce qui est trop élevé pour une clé de cette taille {keylength}."

#: DNSSEC:DELEGATION_NOT_SIGNED
msgid  "Delegation from parent to child is not properly signed {reason}."
msgstr "L'enregistrement DS dans la zone parente n'est pas correctement signé: {reason}."

#: DNSSEC:DELEGATION_SIGNED
msgid  "Delegation from parent to child is properly signed."
msgstr "L'enregistrement DS dans la zone parente est correctement signé."

#: EXAMPLE:EXAMPLE_TAG
msgid  "This is an example tag."
msgstr "Ceci est un tag d'exemple."

#: NAMESERVER:AAAA_WELL_PROCESSED
msgid  "The following nameservers answer AAAA queries without problems : {names}."
msgstr "Les serveurs de noms suivants répondent correctement aux requêtes de type \"AAAA\" : {names}."

#: NAMESERVER:ANSWER_BAD_RCODE
msgid  "Nameserver {ns}/{address} answered AAAA query with an unexpected rcode ({rcode})."
msgstr "Le serveur de noms {ns}/{address} a répondu à une requête de type \"AAAA\" avec un code retour inattendu ({rcode})."

#: NAMESERVER:AXFR_AVAILABLE
msgid  "Nameserver {ns}/{address} allow zone transfer using AXFR."
msgstr "Il est possible de réaliser un transfert de zone depuis le serveur de noms {ns}/{address}."

#: NAMESERVER:AXFR_FAILURE
msgid  "AXFR not available on nameserver {ns}/{address}."
msgstr "Il n'est pas  possible de réaliser un transfert de zone depuis le serveur de noms {ns}/{address}."

#: NAMESERVER:DIFFERENT_SOURCE_IP
msgid  "Nameserver {ns}/{address} replies on a SOA query with a different source address ({source})."
msgstr "Le serveur de noms {ns}/{address} répond depuis une autre adresse que celle à laquelle la requête a été envoyée."

#: NAMESERVER:EDNS0_BAD_QUERY
msgid  "Nameserver {ns}/{address} does not support EDNS0 (replies with FORMERR)."
msgstr "Le serveur de noms {ns}/{address} ne supporte pas EDNS0 (retourne le code FORMERR)."

#: NAMESERVER:EDNS0_BAD_ANSWER
msgid  "Nameserver {ns}/{address} does not support EDNS0 (OPT not set in reply)."
msgstr "Le serveur de noms {ns}/{address} ne supporte pas EDNS0 (pas d'enregistrement OPT dans la réponse)."

#: NAMESERVER:EDNS0_SUPPORT
msgid  "The following nameservers support EDNS0 : {names}."
msgstr "Les serveurs de noms suivants supportent EDNS0 : {names}."

#: NAMESERVER:IS_A_RECURSOR
msgid  "Nameserver {ns}/{address} is a recursor."
msgstr "Le serveur de noms {ns}/{address} retourne le code NXDOMAIN lors d'une requête de type \"SOA\" sur le nom de domaine {dname}. Il est récursif."

#: NAMESERVER:NO_RECURSOR
msgid  "None of the following nameservers is a recursor : {names}."
msgstr "Aucun des serveurs de noms suivants n'est récursif : {names}."

#: NAMESERVER:QUERY_DROPPED
msgid  "Nameserver {ns}/{address} dropped AAAA query."
msgstr "Le serveur de noms {ns}/{address} ne répond pas aux requêtes portant sur le type \"AAAA\"."

#: NAMESERVER:SAME_SOURCE_IP
msgid  "All nameservers reply with same IP used to query them."
msgstr "Tous les serveurs de noms répondent avec la même adresse IP que celle utilisée lors de leur requêtage."

#: NAMESERVER:UPWARD_REFERRAL_IRRELEVANT
msgid  "Upward referral tests skipped for root zone."
msgstr "Upward referral tests skipped for root zone."

#: NAMESERVER:UPWARD_REFERRAL
msgid  "Nameserver {ns}/{address} returns an upward referral."
msgstr "Nameserver {ns}/{address} returns an upward referral."

#: NAMESERVER:NO_UPWARD_REFERRAL
msgid  "None of the following nameservers returns an upward referral : {names}."
msgstr "None of the following nameservers returns an upward referral : {names}."

#: NAMESERVER:CAN_NOT_BE_RESOLVED
msgid  "The following nameservers failed to resolve to an IP address : {names}."
msgstr "Aucune adresse IP n'a pu être trouvée pour les serveurs de noms suivants : {names}."

#: NAMESERVER:CAN_BE_RESOLVED
msgid  "All nameservers succeeded to resolve to an IP address."
msgstr "Il a été possible de trouver au moins une adresse IP pour tous les serveurs de noms."

#: NAMESERVER:NO_RESOLUTION
msgid  "No nameservers succeeded to resolve to an IP address."
msgstr "Il a été impossible de trouver une adresse IP pour les serveurs de noms."

#: NAMESERVER:QNAME_CASE_SENSITIVE
msgid  "Nameserver {ns}/{address} preserves original case of queried names."
<<<<<<< HEAD
msgstr "Le serveur de noms {ns}/{address} conserve la casse des noms requêtés dans les réponses."

#: NAMESERVER:QNAME_CASE_INSENSITIVE
msgid  "Nameserver {ns}/{address} does not preserve original case of queried names."
msgstr "Le serveur de noms {ns}/{address} ne conserve pas la casse des noms requêtés dans les réponses."
=======
msgstr "Dans la réponse, le serveur de noms {ns}/{address} conserve la casse du nom tel qu'il a été requếté."

#: NAMESERVER:QNAME_CASE_INSENSITIVE
msgid  "Nameserver {ns}/{address} does not preserve original case of queried names."
msgstr "Dans la réponse, le serveur de noms {ns}/{address} ne conserve pas la casse du nom tel qu'il a été requếté."
>>>>>>> 244c5ed9

#: NAMESERVER:QNAME_CASE_SENSITIVITY_IRRELEVANT
msgid  "QNAME case sensitivity test skipped for domain name {dname}."
msgstr "Le test de conservation de la casse n'est pas pertinent pour le nom de domaine {dname}."

#: SYNTAX:DISCOURAGED_DOUBLE_DASH
msgid  "Domain name ({name}) has a label ({label}) with a double hyphen ('--') in position 3 and 4 (with a prefix which is not 'xn--')."
msgstr "Le nom de domaine ({name}) contient un label avec un double tiret ('--') en positions 3 et 4 (avec un préfixe différent de 'xn--')."

#: SYNTAX:INITIAL_HYPHEN
msgid  "Domain name ({name}) has a label ({label}) starting with an hyphen ('-')."
msgstr "Le nom de domaine ({name}) contient un label commençant par un tiret ('-')."

#: SYNTAX:MNAME_DISCOURAGED_DOUBLE_DASH
msgid  "SOA MNAME ({name}) has a label ({label}) with a double hyphen ('--') in position 3 and 4 (with a prefix which is not 'xn--')."
msgstr "Le serveur maître défini dans le SOA, 'mname' ({name}), contient un label ({label}) avec un double tiret ('--') en positions 3 et 4 (avec un préfixe différent de 'xn--')."

#: SYNTAX:MNAME_NON_ALLOWED_CHARS
msgid  "Found illegal characters in SOA MNAME ({name})."
msgstr "Des caractèrs interdits ont été trouvés dans le nom du serveur maître défini dans le SOA, 'mname' ({name})."

#: SYNTAX:MNAME_NUMERIC_TLD
msgid  "SOA MNAME ({name}) within a 'numeric only' TLD ({tld})."
msgstr "Le serveur maître défini dans le SOA, 'mname' ({name}), se trouve dans un TLD 'numeric only' ({tld})."

#: SYNTAX:MNAME_SYNTAX_OK
msgid  "SOA MNAME ({name}) syntax is valid."
msgstr "La syntaxe du nom du serveur maître défini dans le SOA, 'mname' ({name}) est valide."

#: SYNTAX:MX_DISCOURAGED_DOUBLE_DASH
msgid  "Domain name MX ({name}) has a label ({label}) with a double hyphen ('--') in position 3 and 4 (with a prefix which is not 'xn--')."
msgstr "Le relais de messagerie ({name}) contient un label ({label}) avec un double tiret ('--') en positions 3 et 4 (avec un préfixe différent de 'xn--')."

#: SYNTAX:MX_NON_ALLOWED_CHARS
msgid  "Found illegal characters in MX ({name})."
msgstr "Des caractèrs interdits ont été trouvés dans le nom du relais de messagerie ({name})."

#: SYNTAX:MX_NUMERIC_TLD
msgid  "Domain name MX ({name}) within a 'numeric only' TLD ({tld})."
msgstr "Le relais de messagerie ({name}) se trouve dans un TLD 'numeric only' ({tld})."

#: SYNTAX:MX_SYNTAX_OK
msgid  "Domain name MX ({name}) syntax is valid."
msgstr "La syntaxe du nom du relais de messagerie ({name}) est valide."

#: SYNTAX:NAMESERVER_DISCOURAGED_DOUBLE_DASH
msgid  "Nameserver ({name}) has a label ({label}) with a double hyphen ('--') in position 3 and 4 (with a prefix which is not 'xn--')."
msgstr "Le serveur de noms ({name}) contient un label ({label}) avec un double tiret ('--') en positions 3 et 4 (avec un préfixe différent de 'xn--')."

#: SYNTAX:NAMESERVER_NON_ALLOWED_CHARS
msgid  "Found illegal characters in the nameserver ({name})."
msgstr "Des caractèrs interdits ont été trouvés dans le nom du serveur de noms ({name})."

#: SYNTAX:NAMESERVER_NUMERIC_TLD
msgid  "Nameserver ({name}) within a 'numeric only' TLD ({tld})."
msgstr "Le serveur de noms ({name}) se trouve dans un TLD 'numeric only' ({tld})."

#: SYNTAX:NAMESERVER_SYNTAX_OK
msgid  "Nameserver ({name}) syntax is valid."
msgstr "La syntaxe du nom du serveur de noms ({name}) est valide."

#: SYNTAX:NON_ALLOWED_CHARS
msgid  "Found illegal characters in the domain name ({name})."
msgstr "Des caractèrs interdits ont été trouvés dans le nom de domaine ({name})."

#: SYNTAX:NO_DOUBLE_DASH
msgid  "Domain name ({name}) has no label with a double hyphen ('--') in position 3 and 4 (with a prefix which is not 'xn--')."
msgstr "Le nom de domaine ({name}) n'a aucun label contenant un n double tiret ('--') en positions 3 et 4 (avec un préfixe différent de 'xn--')."

#: SYNTAX:NO_ENDING_HYPHENS
msgid  "Both ends of all labels of the domain name ({name}) have no hyphens."
msgstr "Aucune des extrémités des labels du nom de domain ({name}) n'est un tiret '-'."

#: SYNTAX:NO_RESPONSE_MX_QUERY
msgid  "No response from nameserver(s) on MX queries."
msgstr "Aucune réponse des serveurs de noms sur une requête de type \"MX\"."

#: SYNTAX:NO_RESPONSE_SOA_QUERY
msgid  "No response from nameserver(s) on SOA queries."
msgstr "Aucune réponse des serveurs de noms sur une requête de type \"SOA\"."

#: SYNTAX:ONLY_ALLOWED_CHARS
msgid  "No illegal characters in the domain name ({name})."
msgstr "Le nom de domaine ({name}) ne contient aucun caractère interdit."

#: SYNTAX:RNAME_MISUSED_AT_SIGN
msgid  "There must be no misused '@' character in the SOA RNAME field ({rname})."
msgstr "Il ne doit pas y avoir de caractère '@' dans le champ RNAME ({rname}) du SOA."

#: SYNTAX:RNAME_NO_AT_SIGN
msgid  "There is no misused '@' character in the SOA RNAME field ({rname})."
msgstr "Il n'y a aucun caractère '@' dans le champ RNAME ({rname}) du SOA."

#: SYNTAX:RNAME_RFC822_INVALID
msgid  "There must be no illegal characters in the SOA RNAME field ({rname})."
msgstr "Il ne doit pas y avoir de caractères interdits dans le champ RNAME ({rname}) du SOA."

#: SYNTAX:RNAME_RFC822_VALID
msgid  "The SOA RNAME field ({rname}) is compliant with RFC2822."
msgstr "Le champ RNAME ({rname}) du SOA est conforme aux règles définies dans le RFC2822."

#: SYNTAX:TERMINAL_HYPHEN
msgid  "Domain name ({name}) has a label ({label}) ending with an hyphen ('-')."
msgstr "Le nom de domaine ({name}) contient un label ({label}) se terminant par un tiret '-'."

#: SYSTEM:CANNOT_CONTINUE
msgid  "Not enough data about {zone} was found to be able to run tests."
msgstr "Pas assez d'informations obtenues sur la zone {zone} pour permettre la poursuite des tests."

#: SYSTEM:CONFIG_FILE
msgid  "Configuration was read from {name}."
msgstr "La configuration a été lue depuis le fichier {name}."

#: SYSTEM:DEPENDENCY_VERSION
msgid  "Using prerequisite module {name} version {version}."
msgstr "Utilisation du module prérequis {name} version {version}."

#: SYSTEM:GLOBAL_VERSION
msgid  "Using version {version} of the Zonemaster engine."
msgstr "Utilisation de la version {version} du moteur Zonemaster."

#: SYSTEM:LOGGER_CALLBACK_ERROR
msgid  "Logger callback died with error: {exception}"
msgstr "L'appel au système de log (Callback) s'est terminé avec l'erreur suivante: {exception}"

#: SYSTEM:LOOKUP_ERROR
msgid  "DNS query to {ns} for {name}/{type}/{class} failed with error: {message}"
msgstr "La requête DNS {name}/{type}/{class} au serveur de noms {ns} a échoué avec le message d'erreur suivant: {message}"

#: SYSTEM:MODULE_ERROR
msgid  "Fatal error in {module}: {msg}"
msgstr "Erreur fatale dans le module {module}: {msg}"

#: SYSTEM:MODULE_VERSION
msgid  "Using module {module} version {version}."
msgstr "Utilisation du module {module} version {version}."

#: SYSTEM:MODULE_END
msgid  "Module {module} finished running."
msgstr "Exécution du module {module} terminée."

#: SYSTEM:NO_NETWORK
msgid  "Both IPv4 and IPv6 are disabled."
msgstr "IPv6 et IPv4 sont désactivés."

#: SYSTEM:POLICY_DISABLED
msgid  "The module {name} was disabled by the policy."
msgstr "Le module {name} a été désactivé par la politique en cours."

#: SYSTEM:POLICY_FILE
msgid  "Policy was read from {name}."
msgstr "La politique a été lue depuis le fichier {name}."

#: SYSTEM:SKIP_IPV4_DISABLED
msgid  "IPv4 is disabled, not sending query to {ns}."
msgstr "IPv4 est désactivé, aucune requête envoyée au serveur de noms {ns}."

#: SYSTEM:SKIP_IPV6_DISABLED
msgid  "IPv6 is disabled, not sending query to {ns}."
msgstr "IPv6 est désactivé, aucune requête envoyée au serveur de noms {ns}."

#: SYSTEM:UNKNOWN_METHOD
msgid  "Request to run unknown method {method} in module {module}."
msgstr "Demande d'exécuter une méthode inconnue {method} pour le module {module}."

#: SYSTEM:UNKNOWN_MODULE
msgid  "Request to run {method} in unknown module {module}. Known modules: {known}."
msgstr "Demande d'exécuter une méthode {method} pour le module inconnu {module}. Liste des modules connus: {known}."

#: ZONE:EXPIRE_LOWER_THAN_REFRESH
msgid  "SOA 'expire' value ({expire}) is lower than the SOA 'refresh' value ({refresh})."
msgstr "Dans le SOA, la valeur du champ 'expire' ({expire}) est plus petite que la valeur du champ 'refresh' ({refresh})."

#: ZONE:EXPIRE_MINIMUM_VALUE_LOWER
msgid  "SOA 'expire' value ({expire}) is less than the recommended one ({required_expire})."
msgstr "Dans le SOA, la valeur du champ 'expire' ({expire}) est plus petite que la valeur recommandée ({required_expire})."

#: ZONE:EXPIRE_MINIMUM_VALUE_OK
msgid  "SOA 'expire' value ({expire}) is higher than the minimum recommended value ({required_expire}) and lower than 'refresh' value."
msgstr "Dans le SOA, la valeur du champ 'expire' ({expire}) est plus grande que la valeur minimale recommandée ({required_expire}) et plus petite que la valeur du champ 'refresh'."

#: ZONE:MNAME_HAS_NO_ADDRESS
msgid  "No IP address found for SOA 'mname' nameserver ({mname})."
msgstr "Aucune adresse IP trouvée pour le serveur maître défini dans le SOA, 'mname' ({mname})."

#: ZONE:MNAME_IS_AUTHORITATIVE
msgid  "SOA 'mname' nameserver ({mname}) is authoritative for '{zone}' zone."
msgstr "Le serveur maître défini dans le SOA, 'mname' ({mname}), fait autorité pour la zone '{zone}'."

#: ZONE:MNAME_IS_CNAME
msgid  "SOA 'mname' value ({mname}) refers to a NS which is an alias (CNAME)."
msgstr "Le serveur maître défini dans le SOA, 'mname' ({mname}), fait référence à un serveur de noms qui est un alias (CNAME)."

#: ZONE:MNAME_IS_NOT_CNAME
msgid  "SOA 'mname' value ({mname}) refers to a NS which is not an alias (CNAME)."
msgstr "Le serveur maître défini dans le SOA, 'mname' ({mname}), fait référence à un serveur de noms qui n'est pas un alias (CNAME)."

#: ZONE:MNAME_NOT_AUTHORITATIVE
msgid  "SOA 'mname' nameserver {ns}/{address} is not authoritative for '{zone}' zone."
msgstr "Le serveur maître défini dans le SOA, 'mname' {ns}/{address}, ne fait pas autorité pour la zone '{zone}'."

#: ZONE:MNAME_NOT_IN_GLUE
msgid  "SOA 'mname' nameserver ({mname}) is not listed in \"parent\" NS records for tested zone ({ns})."
msgstr "Le serveur maître défini dans le SOA, 'mname' ({mname}), ne fait pas partie des enregistrements de type \"NS\" listés par la zone parente ({ns})."

#: ZONE:MNAME_NO_RESPONSE
msgid  "SOA 'mname' nameserver {ns}/{address} does not respond."
msgstr "Le serveur maître défini dans le SOA, 'mname' {ns}/{address}, ne répond pas."

#: ZONE:MNAME_RECORD_DOES_NOT_EXIST
msgid  "SOA 'mname' field does not exist"
msgstr "Le champ 'mname' n'est pas présent dans le SOA."

#: ZONE:MX_RECORD_EXISTS
msgid  "Target ({info}) found to deliver e-mail for the domain name."
msgstr "Aucune cible ({info}) n'a été trouvée pour faire parvenir un message à ce nom de domaine."

#: ZONE:MX_RECORD_IS_CNAME
msgid  "MX record for the domain is pointing to a CNAME."
msgstr "L'enregistrement de type \"MX\" pour le domaine pointe sur un alias (CNAME)."

#: ZONE:MX_RECORD_IS_NOT_CNAME
msgid  "MX record for the domain is not pointing to a CNAME."
msgstr "L'enregistrement de type \"MX\" pour le domaine ne pointe pas sur un alias (CNAME)."

#: ZONE:NO_MX_RECORD
msgid  "No target (MX, A or AAAA record) to deliver e-mail for the domain name."
msgstr "Aucune possibilité (enregistrement de type \"MX\", \"A\" ou \"AAAA\") de faire parvenir un message à ce nom de domaine."

#: ZONE:NO_RESPONSE_MX_QUERY
#: ZONE:NO_RESPONSE_SOA_QUERY
#: ZONE:REFRESH_HIGHER_THAN_RETRY
msgid  "SOA 'refresh' value ({refresh}) is higher than the SOA 'retry' value ({retry})."
msgstr "Dans le SOA, la valeur du champ 'refresh' ({refresh}) est plus grande que la valeur du champ 'retry' ({retry})."

#: ZONE:REFRESH_LOWER_THAN_RETRY
msgid  "SOA 'refresh' value ({refresh}) is lower than the SOA 'retry' value ({retry})."
msgstr "Dans le SOA, la valeur du champ 'refresh' ({refresh}) est plus petite que la valeur du champ 'retry' ({retry})."

#: ZONE:REFRESH_MINIMUM_VALUE_LOWER
msgid  "SOA 'refresh' value ({refresh}) is less than the recommended one ({required_refresh})."
msgstr "Dans le SOA, la valeur du champ 'refresh' ({refresh}) est plus petite que la valeur recommandée ({required_refresh})."

#: ZONE:REFRESH_MINIMUM_VALUE_OK
msgid  "SOA 'refresh' value ({refresh}) is higher than the minimum recommended value ({required_refresh})."
msgstr "Dans le SOA, la valeur du champ 'refresh' ({refresh}) est plus grande que la valeur minimale recommandée ({required_refresh})."

#: ZONE:RETRY_MINIMUM_VALUE_LOWER
msgid  "SOA 'retry' value ({retry}) is less than the recommended one ({required_retry})."
msgstr "Dans le SOA, la valeur du champ 'retry' ({retry}) est plus petite que la valeur recommandée ({required_retry})."

#: ZONE:RETRY_MINIMUM_VALUE_OK
msgid  "SOA 'retry' value ({retry}) is more than the minimum recommended value ({required_retry})."
msgstr "Dans le SOA, la valeur du champ 'retry' ({retry}) est plus grande que la valeur minimale recommandée ({required_retry})."

#: ZONE:SOA_DEFAULT_TTL_MAXIMUM_VALUE_HIGHER
msgid  "SOA 'minimum' value ({minimum}) is higher than the recommended one ({highest_minimum})."
msgstr "Dans le SOA, la valeur du champ 'minimum' ({minimum}) est plus grande que la valeur recommandée ({highest_minimum})."

#: ZONE:SOA_DEFAULT_TTL_MAXIMUM_VALUE_LOWER
msgid  "SOA 'minimum' value ({minimum}) is less than the recommended one ({lowest_minimum})."
msgstr "Dans le SOA, la valeur du champ 'minimum' ({minimum}) est plus petite que la valeur recommandée ({lowest_minimum})."

#: ZONE:SOA_DEFAULT_TTL_MAXIMUM_VALUE_OK
msgid  "SOA 'minimum' value ({minimum}) is between the recommended ones ({lowest_minimum}/{highest_minimum})."
msgstr "Dans le SOA, la valeur du champ 'minimum' ({minimum}) est comprise dans l'interval de valeurs recommandées ({lowest_minimum}/{highest_minimum})."
<|MERGE_RESOLUTION|>--- conflicted
+++ resolved
@@ -646,23 +646,11 @@
 
 #: NAMESERVER:QNAME_CASE_SENSITIVE
 msgid  "Nameserver {ns}/{address} preserves original case of queried names."
-<<<<<<< HEAD
-msgstr "Le serveur de noms {ns}/{address} conserve la casse des noms requêtés dans les réponses."
+msgstr "Le serveur de noms {ns}/{address} conserve la casse des noms requêtés dans les réponses ({dname})."
 
 #: NAMESERVER:QNAME_CASE_INSENSITIVE
 msgid  "Nameserver {ns}/{address} does not preserve original case of queried names."
-msgstr "Le serveur de noms {ns}/{address} ne conserve pas la casse des noms requêtés dans les réponses."
-=======
-msgstr "Dans la réponse, le serveur de noms {ns}/{address} conserve la casse du nom tel qu'il a été requếté."
-
-#: NAMESERVER:QNAME_CASE_INSENSITIVE
-msgid  "Nameserver {ns}/{address} does not preserve original case of queried names."
-msgstr "Dans la réponse, le serveur de noms {ns}/{address} ne conserve pas la casse du nom tel qu'il a été requếté."
->>>>>>> 244c5ed9
-
-#: NAMESERVER:QNAME_CASE_SENSITIVITY_IRRELEVANT
-msgid  "QNAME case sensitivity test skipped for domain name {dname}."
-msgstr "Le test de conservation de la casse n'est pas pertinent pour le nom de domaine {dname}."
+msgstr "Le serveur de noms {ns}/{address} ne conserve pas la casse des noms requêtés dans les réponses ({dname})."
 
 #: SYNTAX:DISCOURAGED_DOUBLE_DASH
 msgid  "Domain name ({name}) has a label ({label}) with a double hyphen ('--') in position 3 and 4 (with a prefix which is not 'xn--')."
