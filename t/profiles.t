use 5.006;
use strict;
use warnings FATAL => 'all';
use Test::More;
use Log::Any::Test;    # Must come before use Log::Any

use JSON::PP;
use Readonly;
use Test::Differences;
use Test::Exception;
use Log::Any qw( $log );

use Zonemaster::Engine::Profile;

# YAML representation of an example profile with all properties set
Readonly my $EXAMPLE_PROFILE_1_YAML => q(
---
resolver:
  defaults:
    fallback: true
    igntc: false
    recurse: true
    retrans: 234
    retry: 123
    usevc: true
  source4: 192.0.2.53
  source6: 2001:db8::42
net:
  ipv4: true
  ipv6: false
no_network: true
cache:
  redis:
    server: 127.0.0.1:6379
    expire: 3600
asn_db:
  style: cymru
  sources:
    cymru:
      - asn1.example.com
      - asn2.example.com
logfilter:
  Zone:
    TAG:
      - set: WARNING
        when:
          bananas: 0
test_levels:
  Zone:
    TAG: INFO
test_cases:
  - Zone01
);

# JSON representation of an example profile with all properties set
Readonly my $EXAMPLE_PROFILE_1 => q(
{
  "resolver": {
    "defaults": {
      "usevc": true,
      "recurse": true,
      "igntc": false,
      "fallback": true,
      "retry": 123,
      "retrans": 234
    },
    "source4": "192.0.2.53",
    "source6": "2001:db8::42"
  },
  "net": {
    "ipv4": true,
    "ipv6": false
  },
  "no_network": true,
  "cache": {
    "redis": {
      "server": "127.0.0.1:6379",
      "expire": 3600
    }
  },
  "asn_db" : {
      "style" : "cymru",
      "sources" : {
          "cymru" : [ "asn1.example.com", "asn2.example.com" ]
      }
  },
  "logfilter": {
    "Zone": {
      "TAG": [
        {
          "when": {
            "bananas": 0
          },
          "set": "WARNING"
        }
      ]
    }
  },
  "test_levels": {
    "Zone": {
      "TAG": "INFO"
    }
  },
  "test_cases": [
    "Zone01"
  ]
}
);

# JSON representation of an example profile with all properties set to values
# that are different from those in $EXAMPLE_PROFILE_1
Readonly my $EXAMPLE_PROFILE_2 => q(
{
  "resolver": {
    "defaults": {
      "usevc": false,
      "recurse": false,
      "igntc": true,
      "fallback": false,
      "retry": 99,
      "retrans": 88
    },
    "source4": "198.51.100.53",
    "source6": "2001:db8::cafe"
  },
  "net": {
    "ipv4": false,
    "ipv6": true
  },
  "no_network": false,
  "cache": {
    "redis": {
      "server": "127.0.0.2:6379",
      "expire": 7200
    }
  },
  "asn_db" : {
      "style" : "ripe",
      "sources" : {
          "ripe" : [ "asn3.example.com", "asn4.example.com" ]
      }
  },
  "logfilter": {
    "Nameserver": {
      "OTHER_TAG": [
        {
          "when": {
            "apples": 1
          },
          "set": "INFO"
        }
      ]
    }
  },
  "test_levels": {
    "Nameserver": {
      "OTHER_TAG": "ERROR"
    }
  },
  "test_cases": [
    "Zone02"
  ]
}
);

Readonly my $EXAMPLE_PROFILE_3 => qq(
  {
    "resolver": {
      "source4": "",
      "source6": ""
    }
  }
);

subtest 'new() returns a new profile every time' => sub {
    my $profile1 = Zonemaster::Engine::Profile->new;

    my $profile2 = Zonemaster::Engine::Profile->new;
    $profile1->set( 'net.ipv4', 1 );

    is $profile2->get( 'net.ipv4' ), undef, 'net.ipv4 is unaffected by update to another instance';
};

subtest 'new() returns a profile with all properties unset' => sub {
    my $profile = Zonemaster::Engine::Profile->new;

<<<<<<< HEAD
    is $profile->get( 'resolver.defaults.usevc' ),    undef, 'resolver.defaults.usevc is unset';
    is $profile->get( 'resolver.defaults.retrans' ),  undef, 'resolver.defaults.retrans is unset';
    is $profile->get( 'resolver.defaults.recurse' ),  undef, 'resolver.defaults.recurse is unset';
    is $profile->get( 'resolver.defaults.retry' ),    undef, 'resolver.defaults.retry is unset';
    is $profile->get( 'resolver.defaults.igntc' ),    undef, 'resolver.defaults.igntc is unset';
    is $profile->get( 'resolver.defaults.fallback' ), undef, 'resolver.defaults.fallback is unset';
    is $profile->get( 'resolver.source4' ),           undef, 'resolver.source4 is unset';
    is $profile->get( 'resolver.source6' ),           undef, 'resolver.source6 is unset';
    is $profile->get( 'net.ipv4' ),                   undef, 'net.ipv4 is unset';
    is $profile->get( 'net.ipv6' ),                   undef, 'net.ipv6 is unset';
    is $profile->get( 'no_network' ),                 undef, 'no_network is unset';
    is $profile->get( 'asn_db.style' ),               undef, 'asn_db.style is unset';
    is $profile->get( 'asn_db.sources' ),             undef, 'asn_db.sources is unset';
    is $profile->get( 'logfilter' ),                  undef, 'logfilter is unset';
    is $profile->get( 'test_levels' ),                undef, 'test_levels is unset';
    is $profile->get( 'test_cases' ),                 undef, 'test_cases is unset';
    is $profile->get( 'cache' ),                      undef, 'cache is unset';
=======
    for my $property ( Zonemaster::Engine::Profile->all_properties ) {
        is $profile->get( $property ), undef, "$property is unset";
    }
>>>>>>> 154433f2
};

subtest 'default() returns a new profile every time' => sub {
    my $profile1 = Zonemaster::Engine::Profile->default;
    $profile1->set( 'net.ipv4', 1 );

    my $profile2 = Zonemaster::Engine::Profile->default;
    $profile2->set( 'net.ipv4', 0 );

    is $profile1->get( 'net.ipv4' ), 1, 'net.ipv4 is unaffected by update to another instance';
};

subtest 'default() returns a profile with all properties set' => sub {
    my $profile = Zonemaster::Engine::Profile->default;

    for my $property ( Zonemaster::Engine::Profile->all_properties ) {
        ok defined( $profile->get( $property ) ), "$property is set";
    }
};

subtest 'from_json() returns a new profile every time' => sub {
    my $profile1 = Zonemaster::Engine::Profile->from_json( "{}" );

    my $profile2 = Zonemaster::Engine::Profile->from_json( "{}" );
    $profile1->set( 'net.ipv4', 1 );

    is $profile2->get( 'net.ipv4' ), undef, 'net.ipv4 is unaffected by update to another instance';
};

subtest 'from_json("{}") returns a profile with all properties unset' => sub {
    my $profile = Zonemaster::Engine::Profile->from_json( "{}" );

<<<<<<< HEAD
    is $profile->get( 'resolver.defaults.usevc' ),    undef, 'resolver.defaults.usevc is unset';
    is $profile->get( 'resolver.defaults.recurse' ),  undef, 'resolver.defaults.recurse is unset';
    is $profile->get( 'resolver.defaults.igntc' ),    undef, 'resolver.defaults.igntc is unset';
    is $profile->get( 'resolver.defaults.fallback' ), undef, 'resolver.defaults.fallback is unset';
    is $profile->get( 'net.ipv4' ),                   undef, 'net.ipv4 is unset';
    is $profile->get( 'net.ipv6' ),                   undef, 'net.ipv6 is unset';
    is $profile->get( 'no_network' ),                 undef, 'no_network is unset';
    is $profile->get( 'resolver.defaults.retry' ),    undef, 'resolver.defaults.retry is unset';
    is $profile->get( 'resolver.defaults.retrans' ),  undef, 'resolver.defaults.retrans is unset';
    is $profile->get( 'resolver.source4' ),           undef, 'resolver.source4 is unset';
    is $profile->get( 'resolver.source6' ),           undef, 'resolver.source6 is unset';
    is $profile->get( 'asn_db.style' ),               undef, 'asn_db.style is unset';
    is $profile->get( 'asn_db.sources' ),             undef, 'asn_db.sources is unset';
    is $profile->get( 'logfilter' ),                  undef, 'logfilter is unset';
    is $profile->get( 'test_levels' ),                undef, 'test_levels is unset';
    is $profile->get( 'test_cases' ),                 undef, 'test_cases is unset';
    is $profile->get( 'cache' ),                      undef, 'cache is unset';
=======
    for my $property ( Zonemaster::Engine::Profile->all_properties ) {
        is $profile->get( $property ), undef, "$property is unset";
    }
>>>>>>> 154433f2
};

subtest 'from_json() parses values from a string' => sub {
    my $profile = Zonemaster::Engine::Profile->from_json( $EXAMPLE_PROFILE_1 );

    is $profile->get( 'resolver.defaults.usevc' ),    1,            'resolver.defaults.usevc was parsed from JSON';
    is $profile->get( 'resolver.defaults.recurse' ),  1,            'resolver.defaults.recurse was parsed from JSON';
    is $profile->get( 'resolver.defaults.igntc' ),    0,            'resolver.defaults.igntc was parsed from JSON';
    is $profile->get( 'resolver.defaults.fallback' ), 1,            'resolver.defaults.fallback was parsed from JSON';
    is $profile->get( 'net.ipv4' ),                   1,            'net.ipv4 was parsed from JSON';
    is $profile->get( 'net.ipv6' ),                   0,            'net.ipv6 was parsed from JSON';
    is $profile->get( 'no_network' ),                 1,            'no_network was parsed from JSON';
    is $profile->get( 'resolver.defaults.retry' ),    123,          'resolver.defaults.retry was parsed from JSON';
    is $profile->get( 'resolver.defaults.retrans' ),  234,          'resolver.defaults.retrans was parsed from JSON';
    is $profile->get( 'resolver.source4' ),           '192.0.2.53', 'resolver.source4 was parsed from JSON';
    is $profile->get( 'resolver.source6' ),           '2001:db8::42', 'resolver.source6 was parsed from JSON';
    eq_or_diff $profile->get( 'asn_db.style' ),       'cymru',      'asn_db.style was parsed from JSON';
    eq_or_diff $profile->get( 'asn_db.sources' ),     { cymru => ["asn1.example.com", "asn2.example.com"] }, 'asn_db.sources was parsed from JSON';
    eq_or_diff $profile->get( 'logfilter' ), { Zone => { TAG => [ { when => { bananas => 0 }, set => 'WARNING' } ] } },
      'logfilter was parsed from JSON';
    eq_or_diff $profile->get( 'test_levels' ), { Zone => { TAG => 'INFO' } }, 'test_levels was parsed from JSON';
    eq_or_diff $profile->get( 'test_cases' ), ['Zone01'], 'test_cases was parsed from JSON';
    eq_or_diff $profile->get( 'cache' ), { redis => { server => '127.0.0.1:6379', expire => 3600 } }, 'cache was parsed from JSON';
};

subtest 'from_json() parses sentinel values from a string' => sub {
    my $profile = Zonemaster::Engine::Profile->from_json( $EXAMPLE_PROFILE_3 );

    is $profile->get( 'resolver.source4' ), '', 'resolver.source4 was parsed from JSON';
    is $profile->get( 'resolver.source6' ), '', 'resolver.source6 was parsed from JSON';
};

subtest 'from_json() dies on illegal paths' => sub {
    throws_ok { Zonemaster::Engine::Profile->from_json( '{"foobar":1}' ) }                               qr/^.*Unknown property .*/, 'foobar';
    throws_ok { Zonemaster::Engine::Profile->from_json( '{"net":1}' ) }                                  qr/^.*Unknown property .*/, 'net';
    throws_ok { Zonemaster::Engine::Profile->from_json( '{"net":{"foobar":1}}' ) }                       qr/^.*Unknown property .*/, 'net.foobar';
    throws_ok { Zonemaster::Engine::Profile->from_json( '{"resolver":1}' ) }                             qr/^.*Unknown property .*/, 'resolver';
    throws_ok { Zonemaster::Engine::Profile->from_json( '{"resolver":{"defaults":1}}' ) }                qr/^.*Unknown property .*/, 'resolver.defaults';
    throws_ok { Zonemaster::Engine::Profile->from_json( '{"resolver":{"defaults":{"foobar":1}}}' ) }     qr/^.*Unknown property .*/, 'resolver.defaults.foobar';
    throws_ok { Zonemaster::Engine::Profile->from_json( '{"resolver":{"defaults":{"dnssec":1}}}' ); }    qr/^.*Unknown property .*/, 'resolver.defaults.dnssec';
    throws_ok { Zonemaster::Engine::Profile->from_json( '{"resolver":{"defaults":{"edns_size":1}}}' ); } qr/^.*Unknown property .*/, 'resolver.defaults.edns_size';
};

subtest 'from_json() dies on illegal values' => sub {
    dies_ok { Zonemaster::Engine::Profile->from_json( '{"resolver":{"defaults":{"usevc":0}}}' ); }     "checks type of resolver.defaults.usevc";
    dies_ok { Zonemaster::Engine::Profile->from_json( '{"resolver":{"defaults":{"recurse":0}}}' ); }   "checks type of resolver.defaults.recurse";
    dies_ok { Zonemaster::Engine::Profile->from_json( '{"resolver":{"defaults":{"igntc":1}}}' ); }     "checks type of resolver.defaults.igntc";
    dies_ok { Zonemaster::Engine::Profile->from_json( '{"resolver":{"defaults":{"fallback":0}}}' ); }  "checks type of resolver.defaults.fallback";
    dies_ok { Zonemaster::Engine::Profile->from_json( '{"net":{"ipv4":1}}' ); }                        "checks type of net.ipv4";
    dies_ok { Zonemaster::Engine::Profile->from_json( '{"net":{"ipv6":0}}' ); }                        "checks type of net.ipv6";
    dies_ok { Zonemaster::Engine::Profile->from_json( '{"no_network":1}' ); }                          "checks type of no_network";
    dies_ok { Zonemaster::Engine::Profile->from_json( '{"resolver":{"defaults":{"retry":0}}}' ); }     "checks lower bound of resolver.defaults.retry";
    dies_ok { Zonemaster::Engine::Profile->from_json( '{"resolver":{"defaults":{"retry":256}}}' ); }   "checks upper bound of resolver.defaults.retry";
    dies_ok { Zonemaster::Engine::Profile->from_json( '{"resolver":{"defaults":{"retry":1.5}}}' ); }   "checks type of resolver.defaults.retry";
    dies_ok { Zonemaster::Engine::Profile->from_json( '{"resolver":{"defaults":{"retrans":0}}}' ); }   "checks lower bound of resolver.defaults.retrans";
    dies_ok { Zonemaster::Engine::Profile->from_json( '{"resolver":{"defaults":{"retrans":256}}}' ); } "checks upper bound of resolver.defaults.retrans";
    dies_ok { Zonemaster::Engine::Profile->from_json( '{"resolver":{"defaults":{"retrans":1.5}}}' ); } "checks type of resolver.defaults.retrans";
    dies_ok { Zonemaster::Engine::Profile->from_json( '{"asn_db":{"style":["noreply@example"]}' ); }   "checks type of asndb.style";
    dies_ok { Zonemaster::Engine::Profile->from_json( '{"asn_db":{"sources":["noreply@example"]}' ); } "checks type of asndb.sources";
    dies_ok { Zonemaster::Engine::Profile->from_json( '{"logfilter":[]}' ); }                          "checks type of logfilter";
    dies_ok { Zonemaster::Engine::Profile->from_json( '{"test_levels":[]}' ); }                        "checks type of test_levels";
    dies_ok { Zonemaster::Engine::Profile->from_json( '{"test_cases":{}}' ); }                         "checks type of test_cases";
    dies_ok { Zonemaster::Engine::Profile->from_json( '{"cache":[]}' ); }                              "checks type of cache";
    dies_ok { Zonemaster::Engine::Profile->from_json( '{"resolver":{"source4":"example.com"}}' ); }    "checks type of resolver.source4";
    dies_ok { Zonemaster::Engine::Profile->from_json( '{"resolver":{"source4":"2001:db8::42"}}' ); }   "checks type of resolver.source4 (only IPv4)";
    dies_ok { Zonemaster::Engine::Profile->from_json( '{"resolver":{"source6":"example.com"}}' ); }    "checks type of resolver.source6";
    dies_ok { Zonemaster::Engine::Profile->from_json( '{"resolver":{"source6":"192.0.2.53"}}' ); }     "checks type of resolver.source6 (only IPv6)";
};

subtest 'from_yaml() equals from_json() for a similar profile' => sub {
    my $profile_json = Zonemaster::Engine::Profile->from_json( $EXAMPLE_PROFILE_1 );
    my $profile_yaml = Zonemaster::Engine::Profile->from_yaml( $EXAMPLE_PROFILE_1_YAML );
    is_deeply( $profile_yaml, $profile_json, 'same JSON and YAML profile' );
};

subtest 'get() returns 1 for true' => sub {
    my $profile = Zonemaster::Engine::Profile->from_json(
        '{
            "resolver": {
                "defaults": {
                    "usevc": true,
                    "recurse": true,
                    "igntc": true,
                    "fallback": true
                }
            },
            "net": {
                "ipv4": true,
                "ipv6": true
            },
            "no_network": true
        }'
    );

    is $profile->get( 'resolver.defaults.usevc' ),    1, "returns 1 for true resolver.defaults.usevc";
    is $profile->get( 'resolver.defaults.recurse' ),  1, "returns 1 for true resolver.defaults.recurse";
    is $profile->get( 'resolver.defaults.igntc' ),    1, "returns 1 for true resolver.defaults.igntc";
    is $profile->get( 'resolver.defaults.fallback' ), 1, "returns 1 for true resolver.defaults.fallback";
    is $profile->get( 'net.ipv4' ),                   1, "returns 1 for true net.ipv4";
    is $profile->get( 'net.ipv6' ),                   1, "returns 1 for true net.ipv6";
    is $profile->get( 'no_network' ),                 1, "returns 1 for true no_network";
};

subtest 'get() returns 0 for false' => sub {
    my $profile = Zonemaster::Engine::Profile->from_json(
        '{
            "resolver": {
                "defaults": {
                    "usevc": false,
                    "recurse": false,
                    "igntc": false,
                    "fallback": false
                }
            },
            "net": {
                "ipv4": false,
                "ipv6": false
            },
            "no_network": false
        }'
    );

    is $profile->get( 'resolver.defaults.usevc' ),    0, "returns 0 for false resolver.defaults.usevc";
    is $profile->get( 'resolver.defaults.recurse' ),  0, "returns 0 for false resolver.defaults.recurse";
    is $profile->get( 'resolver.defaults.igntc' ),    0, "returns 0 for false resolver.defaults.igntc";
    is $profile->get( 'resolver.defaults.fallback' ), 0, "returns 0 for false resolver.defaults.fallback";
    is $profile->get( 'net.ipv4' ),                   0, "returns 0 for false net.ipv4";
    is $profile->get( 'net.ipv6' ),                   0, "returns 0 for false net.ipv6";
    is $profile->get( 'no_network' ),                 0, "returns 0 for false no_network";
};

subtest 'get() returns deep copies of properties with complex types' => sub {
    my $profile = Zonemaster::Engine::Profile->new;
    $profile->set( 'asn_db.sources', {} );
    $profile->set( 'logfilter',   {} );
    $profile->set( 'test_levels', {} );
    $profile->set( 'test_cases', [] );
    $profile->set( 'cache',   {} );

    $profile->get( 'asn_db.sources' )->{cymru} = ['asn1.example.com', 'asn2.example.com'];
    push @{ $profile->get( 'test_cases' ) }, 'Zone01';
    $profile->get( 'logfilter' )->{Zone} = {};
    $profile->get( 'test_levels' )->{Zone}{TAG} = 'INFO';
    $profile->get( 'cache' )->{redis}{server} = '127.0.0.1:6379';

    eq_or_diff $profile->get( 'asn_db.sources' ), {}, 'get(asn_db.sources) returns a deep copy';
    eq_or_diff $profile->get( 'logfilter' ),   {}, 'get(logfilter) returns a deep copy';
    eq_or_diff $profile->get( 'test_levels' ), {}, 'get(test_levels) returns a deep copy';
    eq_or_diff $profile->get( 'test_cases' ), [], 'get(test_cases) returns a deep copy';
    eq_or_diff $profile->get( 'cache' ),   {}, 'get(cache) returns a deep copy';
};

subtest 'get() dies if the given property name is invalid' => sub {
    my $profile = Zonemaster::Engine::Profile->new;
    $profile->set( 'asn_db.style', 'cymru' );
    $profile->set( 'asn_db.sources', { cymru => ['asn1.example.com', 'asn2.example.com'] } );
    $profile->set( 'logfilter', { Zone => {} } );
    $profile->set( 'test_levels', { Zone => { TAG => 'INFO' } } );
    $profile->set( 'test_cases', ['Zone01'] );
    $profile->set( 'cache', { redis => { server => '127.0.0.1:6379' } } );

    throws_ok { $profile->get( 'net' ) }               qr/^.*Unknown property .*/, 'net';
    throws_ok { $profile->get( 'net.foobar' ) }        qr/^.*Unknown property .*/, 'net.foobar';
    throws_ok { $profile->get( 'resolver.defaults' ) } qr/^.*Unknown property .*/, 'resolver.defaults';
    throws_ok { $profile->get( 'resolver' ) }          qr/^.*Unknown property .*/, 'resolver';
    throws_ok { $profile->get( 'asn_db.fake' ) }       qr/^.*Unknown property .*/, 'asn_db.fake';
    throws_ok { $profile->get( 'logfilter.Zone' ) }    qr/^.*Unknown property .*/, 'logfilter.Zone';
    throws_ok { $profile->get( 'test_levels.Zone' ) }  qr/^.*Unknown property .*/, 'test_levels.Zone';
    throws_ok { $profile->get( 'test_cases.Zone01' ) } qr/^.*Unknown property .*/, 'test_cases.Zone01';
    throws_ok { $profile->get( 'cache.redis' ) }       qr/^.*Unknown property .*/, 'cache.redis';
    throws_ok { $profile->get( 'resolver.defaults.dnssec' ) }    qr/^.*Unknown property .*/, 'resolver.defaults.dnssec';
    throws_ok { $profile->get( 'resolver.defaults.edns_size' ) } qr/^.*Unknown property .*/, 'resolver.defaults.edns_size';
};

subtest 'set() inserts values for unset properties' => sub {
    my $profile = Zonemaster::Engine::Profile->new;

    $profile->set( 'resolver.defaults.usevc',    1 );
    $profile->set( 'resolver.defaults.recurse',  1 );
    $profile->set( 'resolver.defaults.igntc',    0 );
    $profile->set( 'resolver.defaults.fallback', 1 );
    $profile->set( 'net.ipv4',                   0 );
    $profile->set( 'net.ipv6',                   1 );
    $profile->set( 'no_network',                 0 );
    $profile->set( 'resolver.defaults.retry',    123 );
    $profile->set( 'resolver.defaults.retrans',  234 );
    $profile->set( 'resolver.source4',           '192.0.2.53' );
    $profile->set( 'resolver.source6',           '2001:db8::42' );
    $profile->set( 'asn_db.style', 'cymru' );
    $profile->set( 'asn_db.sources', { cymru => ['asn1.example.com', 'asn2.example.com'] } );
    $profile->set( 'logfilter', { Zone => { TAG => [ { when => { bananas => 0 }, set => 'WARNING' } ] } } );
    $profile->set( 'test_levels', { Zone => { TAG => 'INFO' } } );
    $profile->set( 'test_cases', ['Zone01'] );
    $profile->set( 'cache', { redis => { server => '127.0.0.1:6379', expire => 3600 } } );

    is $profile->get( 'resolver.defaults.usevc' ),    1,   'resolver.defaults.usevc can be given a value when unset';
    is $profile->get( 'resolver.defaults.recurse' ),  1,   'resolver.defaults.recurse can be given a value when unset';
    is $profile->get( 'resolver.defaults.igntc' ),    0,   'resolver.defaults.igntc can be given a value when unset';
    is $profile->get( 'resolver.defaults.fallback' ), 1,   'resolver.defaults.fallback can be given a value when unset';
    is $profile->get( 'net.ipv4' ),                   0,   'net.ipv4 can be given a value when unset';
    is $profile->get( 'net.ipv6' ),                   1,   'net.ipv6 can be given a value when unset';
    is $profile->get( 'no_network' ),                 0,   'no_network can be given a value when unset';
    is $profile->get( 'resolver.defaults.retry' ),    123, 'resolver.defaults.retry can be given a value when unset';
    is $profile->get( 'resolver.defaults.retrans' ),  234, 'resolver.defaults.retrans can be given a value when unset';
    is $profile->get( 'resolver.source4' ),           '192.0.2.53', 'resolver.source4 can be given a value when unset';
    is $profile->get( 'resolver.source6' ),           '2001:db8::42', 'resolver.source6 can be given a value when unset';
    eq_or_diff $profile->get( 'asn_db.style' ),       'cymru', 'asn_db.style can be given a value when unset';
    eq_or_diff $profile->get( 'asn_db.sources' ),     { cymru => ['asn1.example.com', 'asn2.example.com'] }, 'asn_db.sources can be given a value when unset';
    eq_or_diff $profile->get( 'logfilter' ), { Zone => { TAG => [ { when => { bananas => 0 }, set => 'WARNING' } ] } },
      'logfilter can be given a value when unset';
    eq_or_diff $profile->get( 'test_levels' ), { Zone => { TAG => 'INFO' } },
      'test_levels can be given a value when unset';
    eq_or_diff $profile->get( 'test_cases' ), ['Zone01'], 'test_cases can be given a value when unset';
    eq_or_diff $profile->get( 'cache' ), { redis => { server => '127.0.0.1:6379', expire => 3600 } },
      'cache can be given a value when unset';
};

subtest 'set() updates values for set properties' => sub {
    my $profile = Zonemaster::Engine::Profile->from_json( $EXAMPLE_PROFILE_1 );

    $profile->set( 'resolver.defaults.usevc',    0 );
    $profile->set( 'resolver.defaults.recurse',  0 );
    $profile->set( 'resolver.defaults.igntc',    1 );
    $profile->set( 'resolver.defaults.fallback', 0 );
    $profile->set( 'net.ipv4',                   0 );
    $profile->set( 'net.ipv6',                   1 );
    $profile->set( 'no_network',                 0 );
    $profile->set( 'resolver.defaults.retry',    99 );
    $profile->set( 'resolver.defaults.retrans',  88 );
    $profile->set( 'resolver.source4',           '198.51.100.53' );
    $profile->set( 'resolver.source6',            '2001:db8::cafe' );
    $profile->set( 'asn_db.style', 'ripe' );
    $profile->set( 'asn_db.sources', { ripe => ['asn3.example.com', 'asn4.example.com'] } );
    $profile->set( 'logfilter', { Nameserver => { OTHER_TAG => [ { when => { apples => 1 }, set => 'INFO' } ] } } );
    $profile->set( 'test_levels', { Nameserver => { OTHER_TAG => 'ERROR' } } );
    $profile->set( 'test_cases', ['Zone02'] );
    $profile->set( 'cache', { redis => { server => '127.0.0.2:6379', expire => 7200 } } );

    is $profile->get( 'resolver.defaults.usevc' ),   0,               'resolver.defaults.usevc was updated';
    is $profile->get( 'resolver.defaults.recurse' ), 0,               'resolver.defaults.recurse was updated';
    is $profile->get( 'resolver.defaults.igntc' ),   1,               'resolver.defaults.igntc was updated';
    is $profile->get( 'net.ipv4' ),                  0,               'net.ipv4 was updated';
    is $profile->get( 'net.ipv6' ),                  1,               'net.ipv6 was updated';
    is $profile->get( 'no_network' ),                0,               'no_network was updated';
    is $profile->get( 'resolver.defaults.retry' ),   99,              'resolver.defaults.retry was updated';
    is $profile->get( 'resolver.defaults.retrans' ), 88,              'resolver.defaults.retrans was updated';
    is $profile->get( 'resolver.source4' ),          '198.51.100.53', 'resolver.source4 was updated';
    is $profile->get( 'resolver.source6' ),          '2001:db8::cafe', 'resolver.source6 was updated';
    eq_or_diff $profile->get( 'asn_db.style' ),      'ripe', 'asn_db.style was updated';
    eq_or_diff $profile->get( 'asn_db.sources' ),    { ripe => ['asn3.example.com', 'asn4.example.com'] }, 'asn_db.sources was updated';
    eq_or_diff $profile->get( 'logfilter' ),
      { Nameserver => { OTHER_TAG => [ { when => { apples => 1 }, set => 'INFO' } ] } }, 'logfilter was updated';
    eq_or_diff $profile->get( 'test_levels' ), { Nameserver => { OTHER_TAG => 'ERROR' } }, 'test_levels was updated';
    eq_or_diff $profile->get( 'test_cases' ), ['Zone02'], 'test_cases was updated';
    eq_or_diff $profile->get( 'cache' ), { redis => { server => '127.0.0.2:6379', expire => 7200 } },
    'cache was updated';
};

subtest 'set() dies on attempts to unset properties' => sub {
    my $profile = Zonemaster::Engine::Profile->from_json( $EXAMPLE_PROFILE_1 );

<<<<<<< HEAD
    throws_ok { $profile->set( 'resolver.defaults.usevc',    undef ); } qr/^.* can not be undef/, 'dies on attempt to unset resolver.defaults.usevc';
    throws_ok { $profile->set( 'resolver.defaults.recurse',  undef ); } qr/^.* can not be undef/, 'dies on attempt to unset resolver.defaults.recurse';
    throws_ok { $profile->set( 'resolver.defaults.igntc',    undef ); } qr/^.* can not be undef/, 'dies on attempt to unset resolver.defaults.igntc';
    throws_ok { $profile->set( 'resolver.defaults.fallback', undef ); } qr/^.* can not be undef/, 'dies on attempt to unset resolver.defaults.fallback';
    throws_ok { $profile->set( 'net.ipv4',                   undef ); } qr/^.* can not be undef/, 'dies on attempt to unset net.ipv4';
    throws_ok { $profile->set( 'net.ipv6',                   undef ); } qr/^.* can not be undef/, 'dies on attempt to unset net.ipv6';
    throws_ok { $profile->set( 'no_network',                 undef ); } qr/^.* can not be undef/, 'dies on attempt to unset no_network';
    throws_ok { $profile->set( 'resolver.defaults.retry',    undef ); } qr/^.* can not be undef/, 'dies on attempt to unset resolver.defaults.retry';
    throws_ok { $profile->set( 'resolver.defaults.retrans',  undef ); } qr/^.* can not be undef/, 'dies on attempt to unset resolver.defaults.retans';
    throws_ok { $profile->set( 'resolver.source4',           undef ); } qr/^.* can not be undef/, 'dies on attempt to unset resolver.source4';
    throws_ok { $profile->set( 'resolver.source6',           undef ); } qr/^.* can not be undef/, 'dies on attempt to unset resolver.source6';
    throws_ok { $profile->set( 'asn_db.style',               undef ); } qr/^.* can not be undef/, 'dies on attempt to unset asn_db.style';
    throws_ok { $profile->set( 'asn_db.sources',             undef ); } qr/^.* can not be undef/, 'dies on attempt to unset asn_db.sources';
    throws_ok { $profile->set( 'logfilter',                  undef ); } qr/^.* can not be undef/, 'dies on attempt to unset logfilter';
    throws_ok { $profile->set( 'test_levels',                undef ); } qr/^.* can not be undef/, 'dies on attempt to unset test_levels';
    throws_ok { $profile->set( 'test_cases',                 undef ); } qr/^.* can not be undef/, 'dies on attempt to unset test_cases';
    throws_ok { $profile->set( 'cache',                      undef ); } qr/^.* can not be undef/, 'dies on attempt to unset cache';
=======
    for my $property ( Zonemaster::Engine::Profile->all_properties ) {
        throws_ok { $profile->set( $property, undef ); } qr/^.* can not be undef/, "dies on attempt to unset $property";
    }
>>>>>>> 154433f2
};

subtest 'set() dies if the given property name is invalid' => sub {
    my $profile = Zonemaster::Engine::Profile->new;
    $profile->set( 'asn_db.style', 'cymru' );
    $profile->set( 'asn_db.sources', { cymru => ['asn1.example.com', 'asn2.example.com'] } );
    $profile->set( 'logfilter',   { Zone => {} } );
    $profile->set( 'test_levels', { Zone => {} } );
    $profile->set( 'test_cases', ['Zone01'] );
    $profile->set( 'cache', { redis => { server => '127.0.0.1:6379' } } );

    throws_ok { $profile->set( 'net',               1 ) } qr/^.*Unknown property .*/, 'dies on attempt to set a value for net';
    throws_ok { $profile->set( 'net.foobar',        1 ) } qr/^.*Unknown property .*/, 'dies on attempt to set a value for net.foobar';
    throws_ok { $profile->set( 'resolver.defaults', 1 ) } qr/^.*Unknown property .*/, 'dies on attempt to set a value for resolver.defaults';
    throws_ok { $profile->set( 'resolver',          1 ) } qr/^.*Unknown property .*/, 'dies on attempt to set a value for resolver';
    throws_ok { $profile->set( 'asn_db.fake',       1 ) } qr/^.*Unknown property .*/, 'dies on attempt to set a value for asn_db.fake';
    throws_ok { $profile->set( 'logfilter.Zone',    1 ) } qr/^.*Unknown property .*/, 'dies on attempt to set a value for logfilter.Zone';
    throws_ok { $profile->set( 'test_levels.Zone',  1 ) } qr/^.*Unknown property .*/, 'dies on attempt to set a value for test_levels.Zone';
    throws_ok { $profile->set( 'test_cases.Zone01', 1 ) } qr/^.*Unknown property .*/, 'dies on attempt to set a value for test_cases.Zone01';
    throws_ok { $profile->set( 'cache.redis',       1 ) } qr/^.*Unknown property .*/, 'dies on attempt to set a value for cache.redis';
    throws_ok { $profile->set( 'resolver.defaults.dnssec', 1 ) }    qr/^.*Unknown property .*/, 'dies on attempt to set a value for resolver.defaults.dnssec';
    throws_ok { $profile->set( 'resolver.defaults.edns_size', 1 ) } qr/^.*Unknown property .*/, 'dies on attempt to set a value for resolver.defaults.edns_size';
};

subtest 'set() dies on illegal value' => sub {
    my $profile = Zonemaster::Engine::Profile->new;

    dies_ok { $profile->set( 'resolver.defaults.retry',   0 ); } 'checks lower bound of resolver.defaults.retry';
    dies_ok { $profile->set( 'resolver.defaults.retry',   256 ); } 'checks upper bound of resolver.defaults.retry';
    dies_ok { $profile->set( 'resolver.defaults.retry',   1.5 ); } 'checks type of resolver.defaults.retry';
    dies_ok { $profile->set( 'resolver.defaults.retrans', 0 ); } 'checks lower bound of resolver.defaults.retrans';
    dies_ok { $profile->set( 'resolver.defaults.retrans', 256 ); } 'checks upper bound of resolver.defaults.retrans';
    dies_ok { $profile->set( 'resolver.defaults.retrans', 1.5 ); } 'checks type of resolver.defaults.retrans';
<<<<<<< HEAD
    dies_ok { $profile->set( 'resolver.source4', ['192.0.2.53'] ); } 'checks type of resolver.source4';
    dies_ok { $profile->set( 'resolver.source6', ['2001:db8::42'] ); } 'checks type of resolver.source6';
    dies_ok { $profile->set( 'asn_db.style',     ['noreply@example.com'] ); } 'checks type of asn_db.style';
    dies_ok { $profile->set( 'asn_db.sources',   ['noreply@example.com'] ); } 'checks type of asn_db.sources';
    dies_ok { $profile->set( 'logfilter',       [] ); } 'checks type of logfilter';
    dies_ok { $profile->set( 'test_levels',     [] ); } 'checks type of test_levels';
    dies_ok { $profile->set( 'test_cases',      {} ); } 'checks type of test_cases';
    dies_ok { $profile->set( 'cache',           [] ); } 'checks type of cache';
=======
    dies_ok { $profile->set( 'resolver.source4', 'example.com' ); } 'resolver.source4 rejects domain name string';
    dies_ok { $profile->set( 'resolver.source4', ['192.0.2.53'] ); } 'resolver.source4 rejects arrayref';
    dies_ok { $profile->set( 'resolver.source6', 'example.com' ); } 'resolver.source6 rejects domain name string';
    dies_ok { $profile->set( 'resolver.source6', ['2001:db8::42'] ); } 'resolver.source6 rejects arrayref';
    dies_ok { $profile->set( 'asnroots',         ['noreply@example.com'] ); } 'checks type of asnroots';
    dies_ok { $profile->set( 'logfilter',        [] ); } 'checks type of logfilter';
    dies_ok { $profile->set( 'test_levels',      [] ); } 'checks type of test_levels';
    dies_ok { $profile->set( 'test_cases',       {} ); } 'checks type of test_cases';
    dies_ok { $profile->set( 'cache',            [] ); } 'checks type of cache';
>>>>>>> 154433f2
};

subtest 'set() accepts sentinel values' => sub {
    my $profile = Zonemaster::Engine::Profile->new;

    $profile->set( 'resolver.source4', '' );
    is $profile->get( 'resolver.source4' ), '', 'resolver.source4 was updated';

    $profile->set( 'resolver.source6', '' );
    is $profile->get( 'resolver.source6' ), '', 'resolver.source6 was updated';
};

subtest 'set() uses standard truthiness rules for boolean properties' => sub {
    my $profile = Zonemaster::Engine::Profile->new;

    subtest 'values considered false' => sub {
        $profile->set( 'no_network', 0 );
        ok !$profile->get( 'no_network' ), 'the number 0';

        $profile->set( 'no_network', "" );
        ok !$profile->get( 'no_network' ), 'the empty string';

        $profile->set( 'no_network', "0" );
        ok !$profile->get( 'no_network' ), 'the string that contains a single 0 digit';
    };

    subtest 'values considered true' => sub {
        $profile->set( 'no_network', 1 );
        ok $profile->get( 'no_network' ), 'any non-0 number';

        $profile->set( 'no_network', " " );
        ok $profile->get( 'no_network' ), 'the string with a space in it';

        $profile->set( 'no_network', "00" );
        ok $profile->get( 'no_network' ), 'two or more 0 characters in a string';

        $profile->set( 'no_network', "0\n" );
        ok $profile->get( 'no_network' ), 'a 0 followed by a newline';

        $profile->set( 'no_network', "true" );
        ok $profile->get( 'no_network' ), 'the string "true"';

        $profile->set( 'no_network', "false" );
        ok $profile->get( 'no_network' ), 'yes, even the string "false"';
    };
};

subtest 'merge() with a profile with all properties unset' => sub {
    my $profile1 = Zonemaster::Engine::Profile->from_json( $EXAMPLE_PROFILE_1 );
    my $profile2 = Zonemaster::Engine::Profile->new;

    $profile1->merge( $profile2 );

    is $profile1->get( 'resolver.defaults.usevc' ),    1,            'keeps value of resolver.defaults.usevc';
    is $profile1->get( 'resolver.defaults.recurse' ),  1,            'keeps value of resolver.defaults.recurse';
    is $profile1->get( 'resolver.defaults.igntc' ),    0,            'keeps value of resolver.defaults.igntc';
    is $profile1->get( 'resolver.defaults.fallback' ), 1,            'keeps value of resolver.defaults.fallback';
    is $profile1->get( 'net.ipv4' ),                   1,            'keeps value of net.ipv4';
    is $profile1->get( 'net.ipv6' ),                   0,            'keeps value of net.ipv6';
    is $profile1->get( 'no_network' ),                 1,            'keeps value of no_network';
    is $profile1->get( 'resolver.defaults.retry' ),    123,          'keeps value of resolver.defaults.retry';
    is $profile1->get( 'resolver.defaults.retrans' ),  234,          'keeps value of resolver.defaults.retrans';
    is $profile1->get( 'resolver.source4' ),           '192.0.2.53', 'keeps value of resolver.source4';
    is $profile1->get( 'resolver.source6' ),           '2001:db8::42', 'keeps value of resolver.source6';
    eq_or_diff $profile1->get( 'asn_db.style' ), 'cymru', 'keeps value of asn_db.style';
    eq_or_diff $profile1->get( 'asn_db.sources' ), { cymru => ['asn1.example.com', 'asn2.example.com'] }, 'keeps value of asn_db.sources';
    eq_or_diff $profile1->get( 'logfilter' ), { Zone => { TAG => [ { when => { bananas => 0 }, set => 'WARNING' } ] } },
      'keeps value of logfilter';
    eq_or_diff $profile1->get( 'test_levels' ), { Zone => { TAG => 'INFO' } }, 'keeps value of test_levels';
    eq_or_diff $profile1->get( 'test_cases' ), ['Zone01'], 'keeps value of test_cases';
    eq_or_diff $profile1->get( 'cache' ), { redis => { server => '127.0.0.1:6379', expire => 3600 } }, 'keeps value of cache';
};

subtest 'merge() with a profile with all properties set' => sub {
    my $profile1 = Zonemaster::Engine::Profile->from_json( $EXAMPLE_PROFILE_1 );
    my $profile2 = Zonemaster::Engine::Profile->from_json( $EXAMPLE_PROFILE_2 );

    $profile1->merge( $profile2 );

    is $profile1->get( 'resolver.defaults.usevc' ),    0,               'updates resolver.defaults.usevc';
    is $profile1->get( 'resolver.defaults.recurse' ),  0,               'updates resolver.defaults.recurse';
    is $profile1->get( 'resolver.defaults.igntc' ),    1,               'updates resolver.defaults.igntc';
    is $profile1->get( 'resolver.defaults.fallback' ), 0,               'updates resolver.defaults.fallback';
    is $profile1->get( 'net.ipv4' ),                   0,               'updates net.ipv4';
    is $profile1->get( 'net.ipv6' ),                   1,               'updates net.ipv6';
    is $profile1->get( 'no_network' ),                 0,               'updates no_network';
    is $profile1->get( 'resolver.defaults.retry' ),    99,              'updates resolver.defaults.retry';
    is $profile1->get( 'resolver.defaults.retrans' ),  88,              'updates resolver.defaults.retrans';
    is $profile1->get( 'resolver.source4' ),           '198.51.100.53', 'updates resolver.source4';
    is $profile1->get( 'resolver.source6' ),           '2001:db8::cafe', 'updates resolver.source6';
    eq_or_diff $profile1->get( 'asn_db.style' ),       'ripe', 'updates asn_db.style';
    eq_or_diff $profile1->get( 'asn_db.sources' ),     { ripe => ['asn3.example.com', 'asn4.example.com'] }, 'updates asn_db.sources';
    eq_or_diff $profile1->get( 'logfilter' ),
      { Nameserver => { OTHER_TAG => [ { when => { apples => 1 }, set => 'INFO' } ] } }, 'updates logfilter';
    eq_or_diff $profile1->get( 'test_levels' ), { Nameserver => { OTHER_TAG => 'ERROR' } }, 'updates test_levels';
    eq_or_diff $profile1->get( 'test_cases' ), ['Zone02'], 'updates test_cases';
    eq_or_diff $profile1->get( 'cache' ), { redis => { server => '127.0.0.2:6379', expire => 7200 } }, 'updates cache';
};

subtest 'merge() does not update the other profile' => sub {
    my $profile1 = Zonemaster::Engine::Profile->from_json( $EXAMPLE_PROFILE_1 );
    my $profile2 = Zonemaster::Engine::Profile->new;

    $profile1->merge( $profile2 );

    is $profile2->get( 'resolver.defaults.usevc' ),    undef, 'resolver.defaults.usevc was untouched in other';
    is $profile2->get( 'resolver.defaults.retrans' ),  undef, 'resolver.defaults.retrans was untouched in other';
    is $profile2->get( 'resolver.defaults.recurse' ),  undef, 'resolver.defaults.recurse was untouched in other';
    is $profile2->get( 'resolver.defaults.retry' ),    undef, 'resolver.defaults.retry was untouched in other';
    is $profile2->get( 'resolver.defaults.igntc' ),    undef, 'resolver.defaults.igntc was untouched in other';
    is $profile2->get( 'resolver.defaults.fallback' ), undef, 'resolver.defaults.fallback was untouched in other';
    is $profile2->get( 'resolver.source4' ),           undef, 'resolver.source4 was untouched in other';
    is $profile2->get( 'resolver.source6' ),           undef, 'resolver.source6 was untouched in other';
    is $profile2->get( 'net.ipv4' ),                   undef, 'net.ipv4 was untouched in other';
    is $profile2->get( 'net.ipv6' ),                   undef, 'net.ipv6 was untouched in other';
    is $profile2->get( 'no_network' ),                 undef, 'no_network was untouched in other';
    is $profile2->get( 'asn_db.style' ),               undef, 'asn_db.style was untouched in other';
    is $profile2->get( 'asn_db.sources' ),             undef, 'asn_db.sources was untouched in other';
    is $profile2->get( 'logfilter' ),                  undef, 'logfilter was untouched in other';
    is $profile2->get( 'test_levels' ),                undef, 'test_levels was untouched in other';
    is $profile2->get( 'test_cases' ),                 undef, 'test_cases was untouched in other';
    is $profile2->get( 'cache' ),                      undef, 'cache was untouched in other';
};

subtest 'to_json() serializes each property' => sub {
    subtest 'resolver.defaults.usevc' => sub {
        my $profile = Zonemaster::Engine::Profile->new;
        $profile->set( 'resolver.defaults.usevc', 1 );

        my $json = $profile->to_json;

        eq_or_diff decode_json( $json ), decode_json( '{"resolver":{"defaults":{"usevc":true}}}' );
    };

    subtest 'resolver.defaults.recurse' => sub {
        my $profile = Zonemaster::Engine::Profile->new;
        $profile->set( 'resolver.defaults.recurse', 1 );

        my $json = $profile->to_json;

        eq_or_diff decode_json( $json ), decode_json( '{"resolver":{"defaults":{"recurse":true}}}' );
    };

    subtest 'resolver.defaults.igntc' => sub {
        my $profile = Zonemaster::Engine::Profile->new;
        $profile->set( 'resolver.defaults.igntc', 0 );

        my $json = $profile->to_json;

        eq_or_diff decode_json( $json ), decode_json( '{"resolver":{"defaults":{"igntc":false}}}' );
    };

    subtest 'resolver.defaults.fallback' => sub {
        my $profile = Zonemaster::Engine::Profile->new;
        $profile->set( 'resolver.defaults.fallback', 0 );

        my $json = $profile->to_json;

        eq_or_diff decode_json( $json ), decode_json( '{"resolver":{"defaults":{"fallback":false}}}' );
    };

    subtest 'net.ipv4' => sub {
        my $profile = Zonemaster::Engine::Profile->new;
        $profile->set( 'net.ipv4', 1 );

        my $json = $profile->to_json;

        eq_or_diff decode_json( $json ), decode_json( '{"net":{"ipv4":true}}' );
    };

    subtest 'net.ipv6' => sub {
        my $profile = Zonemaster::Engine::Profile->new;
        $profile->set( 'net.ipv6', 0 );

        my $json = $profile->to_json;

        eq_or_diff decode_json( $json ), decode_json( '{"net":{"ipv6":false}}' );
    };

    subtest 'no_network' => sub {
        my $profile = Zonemaster::Engine::Profile->new;
        $profile->set( 'no_network', 1 );

        my $json = $profile->to_json;

        eq_or_diff decode_json( $json ), decode_json( '{"no_network":true}' );
    };

    subtest 'resolver.defaults.retry' => sub {
        my $profile = Zonemaster::Engine::Profile->new;
        $profile->set( 'resolver.defaults.retry', 123 );

        my $json = $profile->to_json;

        eq_or_diff decode_json( $json ), decode_json( '{"resolver":{"defaults":{"retry":123}}}' );
    };

    subtest 'resolver.defaults.retrans' => sub {
        my $profile = Zonemaster::Engine::Profile->new;
        $profile->set( 'resolver.defaults.retrans', 234 );

        my $json = $profile->to_json;

        eq_or_diff decode_json( $json ), decode_json( '{"resolver":{"defaults":{"retrans":234}}}' );
    };

    subtest 'resolver.source4' => sub {
        my $profile = Zonemaster::Engine::Profile->new;
        $profile->set( 'resolver.source4', '192.0.2.53' );

        my $json = $profile->to_json;

        eq_or_diff decode_json( $json ), decode_json( '{"resolver":{"source4":"192.0.2.53"}}' );
    };

    subtest 'resolver.source6' => sub {
        my $profile = Zonemaster::Engine::Profile->new;
        $profile->set( 'resolver.source6', '2001:db8::42' );

        my $json = $profile->to_json;

        eq_or_diff decode_json( $json ), decode_json( '{"resolver":{"source6":"2001:db8::42"}}' );
    };

    subtest 'resolver.source6 sentinel value' => sub {
        my $profile = Zonemaster::Engine::Profile->new;
        $profile->set( 'resolver.source6', '' );

        my $json = $profile->to_json;

        eq_or_diff decode_json( $json ), decode_json( qq({"resolver":{"source6":""}}) );
    };

    subtest 'asn_db.style' => sub {
        my $profile = Zonemaster::Engine::Profile->new;
        $profile->set( 'asn_db.style', 'cymru' );

        my $json = $profile->to_json;

        eq_or_diff decode_json( $json ), decode_json( '{"asn_db":{"style": "cymru"}}' );
    };

    subtest 'asn_db.sources' => sub {
        my $profile = Zonemaster::Engine::Profile->new;
        $profile->set( 'asn_db.sources', { cymru => ['asn1.example.com','asn2.example.com'] } );

        my $json = $profile->to_json;

        eq_or_diff decode_json( $json ), decode_json( '{"asn_db":{"sources": {"cymru": ["asn1.example.com","asn2.example.com"]}}} ' );
    };

    subtest 'test_cases' => sub {
        my $profile = Zonemaster::Engine::Profile->new;
        $profile->set( 'test_cases', ['Zone01'] );

        my $json = $profile->to_json;

        eq_or_diff decode_json( $json ), decode_json( '{"test_cases":["Zone01"]}' );
    };

    subtest 'test_levels' => sub {
        my $profile = Zonemaster::Engine::Profile->new;
        $profile->set( 'test_levels', { Zone => { TAG => 'INFO' } } );

        my $json = $profile->to_json;

        eq_or_diff decode_json( $json ), decode_json( '{"test_levels":{"Zone":{"TAG":"INFO"}}}' );
    };

    subtest 'logfilter' => sub {
        my $profile = Zonemaster::Engine::Profile->new;
        $profile->set( 'logfilter', { Zone => { TAG => [ { when => { bananas => 0 }, set => 'WARNING' } ] } } );

        my $json = $profile->to_json;

        eq_or_diff decode_json( $json ),
          decode_json( '{"logfilter":{"Zone":{"TAG":[{"when":{"bananas":0},"set":"WARNING"}]}}}' );
    };

    subtest 'cache' => sub {
        my $profile = Zonemaster::Engine::Profile->new;
        $profile->set( 'cache', { redis => { server => '127.0.0.1:6379', expire => 3600 } } );

        my $json = $profile->to_json;

        eq_or_diff decode_json( $json ),
          decode_json( '{"cache":{"redis":{"server":"127.0.0.1:6379","expire":3600}}}' );
    };
};

subtest 'effective() is initially equivalent to default()' => sub {
    my $json0 = Zonemaster::Engine::Profile->default->to_json;

    my $json1 = Zonemaster::Engine::Profile->effective->to_json;

    eq_or_diff decode_json( $json1 ), decode_json( $json0 );
};

subtest 'effective() returns the same profile every time' => sub {
    my $profile1 = Zonemaster::Engine::Profile->effective;
    $profile1->set( 'resolver.defaults.retry', 111 );

    my $profile2 = Zonemaster::Engine::Profile->effective;
    $profile2->set( 'resolver.defaults.retry', 222 );

    is $profile1->get( 'resolver.defaults.retry' ), 222;
};

done_testing;<|MERGE_RESOLUTION|>--- conflicted
+++ resolved
@@ -184,29 +184,9 @@
 subtest 'new() returns a profile with all properties unset' => sub {
     my $profile = Zonemaster::Engine::Profile->new;
 
-<<<<<<< HEAD
-    is $profile->get( 'resolver.defaults.usevc' ),    undef, 'resolver.defaults.usevc is unset';
-    is $profile->get( 'resolver.defaults.retrans' ),  undef, 'resolver.defaults.retrans is unset';
-    is $profile->get( 'resolver.defaults.recurse' ),  undef, 'resolver.defaults.recurse is unset';
-    is $profile->get( 'resolver.defaults.retry' ),    undef, 'resolver.defaults.retry is unset';
-    is $profile->get( 'resolver.defaults.igntc' ),    undef, 'resolver.defaults.igntc is unset';
-    is $profile->get( 'resolver.defaults.fallback' ), undef, 'resolver.defaults.fallback is unset';
-    is $profile->get( 'resolver.source4' ),           undef, 'resolver.source4 is unset';
-    is $profile->get( 'resolver.source6' ),           undef, 'resolver.source6 is unset';
-    is $profile->get( 'net.ipv4' ),                   undef, 'net.ipv4 is unset';
-    is $profile->get( 'net.ipv6' ),                   undef, 'net.ipv6 is unset';
-    is $profile->get( 'no_network' ),                 undef, 'no_network is unset';
-    is $profile->get( 'asn_db.style' ),               undef, 'asn_db.style is unset';
-    is $profile->get( 'asn_db.sources' ),             undef, 'asn_db.sources is unset';
-    is $profile->get( 'logfilter' ),                  undef, 'logfilter is unset';
-    is $profile->get( 'test_levels' ),                undef, 'test_levels is unset';
-    is $profile->get( 'test_cases' ),                 undef, 'test_cases is unset';
-    is $profile->get( 'cache' ),                      undef, 'cache is unset';
-=======
     for my $property ( Zonemaster::Engine::Profile->all_properties ) {
         is $profile->get( $property ), undef, "$property is unset";
     }
->>>>>>> 154433f2
 };
 
 subtest 'default() returns a new profile every time' => sub {
@@ -239,29 +219,9 @@
 subtest 'from_json("{}") returns a profile with all properties unset' => sub {
     my $profile = Zonemaster::Engine::Profile->from_json( "{}" );
 
-<<<<<<< HEAD
-    is $profile->get( 'resolver.defaults.usevc' ),    undef, 'resolver.defaults.usevc is unset';
-    is $profile->get( 'resolver.defaults.recurse' ),  undef, 'resolver.defaults.recurse is unset';
-    is $profile->get( 'resolver.defaults.igntc' ),    undef, 'resolver.defaults.igntc is unset';
-    is $profile->get( 'resolver.defaults.fallback' ), undef, 'resolver.defaults.fallback is unset';
-    is $profile->get( 'net.ipv4' ),                   undef, 'net.ipv4 is unset';
-    is $profile->get( 'net.ipv6' ),                   undef, 'net.ipv6 is unset';
-    is $profile->get( 'no_network' ),                 undef, 'no_network is unset';
-    is $profile->get( 'resolver.defaults.retry' ),    undef, 'resolver.defaults.retry is unset';
-    is $profile->get( 'resolver.defaults.retrans' ),  undef, 'resolver.defaults.retrans is unset';
-    is $profile->get( 'resolver.source4' ),           undef, 'resolver.source4 is unset';
-    is $profile->get( 'resolver.source6' ),           undef, 'resolver.source6 is unset';
-    is $profile->get( 'asn_db.style' ),               undef, 'asn_db.style is unset';
-    is $profile->get( 'asn_db.sources' ),             undef, 'asn_db.sources is unset';
-    is $profile->get( 'logfilter' ),                  undef, 'logfilter is unset';
-    is $profile->get( 'test_levels' ),                undef, 'test_levels is unset';
-    is $profile->get( 'test_cases' ),                 undef, 'test_cases is unset';
-    is $profile->get( 'cache' ),                      undef, 'cache is unset';
-=======
     for my $property ( Zonemaster::Engine::Profile->all_properties ) {
         is $profile->get( $property ), undef, "$property is unset";
     }
->>>>>>> 154433f2
 };
 
 subtest 'from_json() parses values from a string' => sub {
@@ -523,29 +483,9 @@
 subtest 'set() dies on attempts to unset properties' => sub {
     my $profile = Zonemaster::Engine::Profile->from_json( $EXAMPLE_PROFILE_1 );
 
-<<<<<<< HEAD
-    throws_ok { $profile->set( 'resolver.defaults.usevc',    undef ); } qr/^.* can not be undef/, 'dies on attempt to unset resolver.defaults.usevc';
-    throws_ok { $profile->set( 'resolver.defaults.recurse',  undef ); } qr/^.* can not be undef/, 'dies on attempt to unset resolver.defaults.recurse';
-    throws_ok { $profile->set( 'resolver.defaults.igntc',    undef ); } qr/^.* can not be undef/, 'dies on attempt to unset resolver.defaults.igntc';
-    throws_ok { $profile->set( 'resolver.defaults.fallback', undef ); } qr/^.* can not be undef/, 'dies on attempt to unset resolver.defaults.fallback';
-    throws_ok { $profile->set( 'net.ipv4',                   undef ); } qr/^.* can not be undef/, 'dies on attempt to unset net.ipv4';
-    throws_ok { $profile->set( 'net.ipv6',                   undef ); } qr/^.* can not be undef/, 'dies on attempt to unset net.ipv6';
-    throws_ok { $profile->set( 'no_network',                 undef ); } qr/^.* can not be undef/, 'dies on attempt to unset no_network';
-    throws_ok { $profile->set( 'resolver.defaults.retry',    undef ); } qr/^.* can not be undef/, 'dies on attempt to unset resolver.defaults.retry';
-    throws_ok { $profile->set( 'resolver.defaults.retrans',  undef ); } qr/^.* can not be undef/, 'dies on attempt to unset resolver.defaults.retans';
-    throws_ok { $profile->set( 'resolver.source4',           undef ); } qr/^.* can not be undef/, 'dies on attempt to unset resolver.source4';
-    throws_ok { $profile->set( 'resolver.source6',           undef ); } qr/^.* can not be undef/, 'dies on attempt to unset resolver.source6';
-    throws_ok { $profile->set( 'asn_db.style',               undef ); } qr/^.* can not be undef/, 'dies on attempt to unset asn_db.style';
-    throws_ok { $profile->set( 'asn_db.sources',             undef ); } qr/^.* can not be undef/, 'dies on attempt to unset asn_db.sources';
-    throws_ok { $profile->set( 'logfilter',                  undef ); } qr/^.* can not be undef/, 'dies on attempt to unset logfilter';
-    throws_ok { $profile->set( 'test_levels',                undef ); } qr/^.* can not be undef/, 'dies on attempt to unset test_levels';
-    throws_ok { $profile->set( 'test_cases',                 undef ); } qr/^.* can not be undef/, 'dies on attempt to unset test_cases';
-    throws_ok { $profile->set( 'cache',                      undef ); } qr/^.* can not be undef/, 'dies on attempt to unset cache';
-=======
     for my $property ( Zonemaster::Engine::Profile->all_properties ) {
         throws_ok { $profile->set( $property, undef ); } qr/^.* can not be undef/, "dies on attempt to unset $property";
     }
->>>>>>> 154433f2
 };
 
 subtest 'set() dies if the given property name is invalid' => sub {
@@ -579,26 +519,14 @@
     dies_ok { $profile->set( 'resolver.defaults.retrans', 0 ); } 'checks lower bound of resolver.defaults.retrans';
     dies_ok { $profile->set( 'resolver.defaults.retrans', 256 ); } 'checks upper bound of resolver.defaults.retrans';
     dies_ok { $profile->set( 'resolver.defaults.retrans', 1.5 ); } 'checks type of resolver.defaults.retrans';
-<<<<<<< HEAD
-    dies_ok { $profile->set( 'resolver.source4', ['192.0.2.53'] ); } 'checks type of resolver.source4';
-    dies_ok { $profile->set( 'resolver.source6', ['2001:db8::42'] ); } 'checks type of resolver.source6';
-    dies_ok { $profile->set( 'asn_db.style',     ['noreply@example.com'] ); } 'checks type of asn_db.style';
-    dies_ok { $profile->set( 'asn_db.sources',   ['noreply@example.com'] ); } 'checks type of asn_db.sources';
-    dies_ok { $profile->set( 'logfilter',       [] ); } 'checks type of logfilter';
-    dies_ok { $profile->set( 'test_levels',     [] ); } 'checks type of test_levels';
-    dies_ok { $profile->set( 'test_cases',      {} ); } 'checks type of test_cases';
-    dies_ok { $profile->set( 'cache',           [] ); } 'checks type of cache';
-=======
     dies_ok { $profile->set( 'resolver.source4', 'example.com' ); } 'resolver.source4 rejects domain name string';
     dies_ok { $profile->set( 'resolver.source4', ['192.0.2.53'] ); } 'resolver.source4 rejects arrayref';
     dies_ok { $profile->set( 'resolver.source6', 'example.com' ); } 'resolver.source6 rejects domain name string';
     dies_ok { $profile->set( 'resolver.source6', ['2001:db8::42'] ); } 'resolver.source6 rejects arrayref';
-    dies_ok { $profile->set( 'asnroots',         ['noreply@example.com'] ); } 'checks type of asnroots';
     dies_ok { $profile->set( 'logfilter',        [] ); } 'checks type of logfilter';
     dies_ok { $profile->set( 'test_levels',      [] ); } 'checks type of test_levels';
     dies_ok { $profile->set( 'test_cases',       {} ); } 'checks type of test_cases';
     dies_ok { $profile->set( 'cache',            [] ); } 'checks type of cache';
->>>>>>> 154433f2
 };
 
 subtest 'set() accepts sentinel values' => sub {
