--- conflicted
+++ resolved
@@ -1764,7 +1764,7 @@
 
     if ( scalar keys %error_on_version_query ) {
         push @results, map {
-          info(
+          _emit_log(
             N15_ERROR_ON_VERSION_QUERY => {
                query_name => $_,
                ns_list => join( q{;}, sort @{ $error_on_version_query{$_} } )
@@ -1775,7 +1775,7 @@
 
     if ( scalar keys %sending_version_query ) {
         push @results,
-          info(
+          _emit_log(
             N15_NO_VERSION_REVEALED => {
                ns_list => join( q{;}, sort keys %sending_version_query )
             }
@@ -1784,15 +1784,9 @@
 
     if ( scalar @wrong_record_class ) {
         push @results,
-<<<<<<< HEAD
           _emit_log(
-            N15_NO_VERSION => {
-               ns_ip_list => join( q{;}, uniq sort @no_version )
-=======
-          info(
             N15_WRONG_CLASS => {
                ns_list => join( q{;}, sort @wrong_record_class )
->>>>>>> 48efada8
             }
           );
     }
